/*
 * noVNC: HTML5 VNC client
 * Copyright (C) 2012 Joel Martin
 * Copyright (C) 2018 Samuel Mannehed for Cendio AB
 * Copyright (C) 2018 Pierre Ossman for Cendio AB
 * Licensed under MPL 2.0 (see LICENSE.txt)
 *
 * See README.md for usage and integration instructions.
 *
 */

import * as Log from './util/logging.js';
import { decodeUTF8 } from './util/strings.js';
import { dragThreshold } from './util/browser.js';
import EventTargetMixin from './util/eventtarget.js';
import Display from "./display.js";
import Keyboard from "./input/keyboard.js";
import Mouse from "./input/mouse.js";
import Cursor from "./util/cursor.js";
import Websock from "./websock.js";
import DES from "./des.js";
import KeyTable from "./input/keysym.js";
import XtScancode from "./input/xtscancodes.js";
import { encodings } from "./encodings.js";
import "./util/polyfill.js";

import RawDecoder from "./decoders/raw.js";
import CopyRectDecoder from "./decoders/copyrect.js";
import RREDecoder from "./decoders/rre.js";
import HextileDecoder from "./decoders/hextile.js";
import TightDecoder from "./decoders/tight.js";
import TightPNGDecoder from "./decoders/tightpng.js";

// How many seconds to wait for a disconnect to finish
const DISCONNECT_TIMEOUT = 3;

export default class RFB extends EventTargetMixin {
    constructor(target, url, options) {
        if (!target) {
            throw Error("Must specify target");
        }
        if (!url) {
            throw Error("Must specify URL");
        }

        super();

        this._target = target;
        this._url = url;

        // Connection details
        options = options || {};
        this._rfb_credentials = options.credentials || {};
        this._shared = 'shared' in options ? !!options.shared : true;
        this._repeaterID = options.repeaterID || '';
        this._showDotCursor = options.showDotCursor || false;

        // Internal state
        this._rfb_connection_state = '';
        this._rfb_init_state = '';
        this._rfb_auth_scheme = '';
        this._rfb_clean_disconnect = true;

        // Server capabilities
        this._rfb_version = 0;
        this._rfb_max_version = 3.8;
        this._rfb_tightvnc = false;
        this._rfb_xvp_ver = 0;

        this._fb_width = 0;
        this._fb_height = 0;

        this._fb_name = "";

        this._capabilities = { power: false };

        this._supportsFence = false;

        this._supportsContinuousUpdates = false;
        this._enabledContinuousUpdates = false;

        this._supportsSetDesktopSize = false;
        this._screen_id = 0;
        this._screen_flags = 0;

        this._qemuExtKeyEventSupported = false;

        // Internal objects
        this._sock = null;              // Websock object
        this._display = null;           // Display object
        this._flushing = false;         // Display flushing state
        this._keyboard = null;          // Keyboard input handler object
        this._mouse = null;             // Mouse input handler object

        // Timers
        this._disconnTimer = null;      // disconnection timer
        this._resizeTimeout = null;     // resize rate limiting

        // Decoder states
        this._decoders = {};

        this._FBU = {
            rects: 0,
            x: 0,
            y: 0,
            width: 0,
            height: 0,
            encoding: null,
        };

        // Mouse state
        this._mouse_buttonMask = 0;
        this._mouse_arr = [];
        this._viewportDragging = false;
        this._viewportDragPos = {};
        this._viewportHasMoved = false;

        // Bound event handlers
        this._eventHandlers = {
            focusCanvas: this._focusCanvas.bind(this),
            windowResize: this._windowResize.bind(this),
        };

        // main setup
        Log.Debug(">> RFB.constructor");

        // Create DOM elements
        this._screen = document.createElement('div');
        this._screen.style.display = 'flex';
        this._screen.style.width = '100%';
        this._screen.style.height = '100%';
        this._screen.style.overflow = 'auto';
        this._screen.style.backgroundColor = 'rgb(40, 40, 40)';
        this._canvas = document.createElement('canvas');
        this._canvas.style.margin = 'auto';
        // Some browsers add an outline on focus
        this._canvas.style.outline = 'none';
        // IE miscalculates width without this :(
        this._canvas.style.flexShrink = '0';
        this._canvas.width = 0;
        this._canvas.height = 0;
        this._canvas.tabIndex = -1;
        this._screen.appendChild(this._canvas);

<<<<<<< HEAD
        // Cursor
        this._cursor = new Cursor();

        // XXX: TightVNC 2.8.11 sends no cursor at all until Windows changes
        // it. Result: no cursor at all until a window border or an edit field
        // is hit blindly. But there are also VNC servers that draw the cursor
        // in the framebuffer and don't send the empty local cursor. There is
        // no way to satisfy both sides.
        //
        // The spec is unclear on this "initial cursor" issue. Many other
        // viewers (TigerVNC, RealVNC, Remmina) display an arrow as the
        // initial cursor instead.
        this._cursorImage = RFB.cursors.none;

        // populate decoder array with objects
        this._decoders[encodings.encodingRaw] = new RawDecoder();
        this._decoders[encodings.encodingCopyRect] = new CopyRectDecoder();
        this._decoders[encodings.encodingRRE] = new RREDecoder();
        this._decoders[encodings.encodingHextile] = new HextileDecoder();
        this._decoders[encodings.encodingTight] = new TightDecoder();
        this._decoders[encodings.encodingTightPNG] = new TightPNGDecoder();
=======
        this._cursor = new Cursor();

        // populate encHandlers with bound versions
        this._encHandlers[encodings.encodingRaw] = RFB.encodingHandlers.RAW.bind(this);
        this._encHandlers[encodings.encodingCopyRect] = RFB.encodingHandlers.COPYRECT.bind(this);
        this._encHandlers[encodings.encodingRRE] = RFB.encodingHandlers.RRE.bind(this);
        this._encHandlers[encodings.encodingHextile] = RFB.encodingHandlers.HEXTILE.bind(this);
        this._encHandlers[encodings.encodingTight] = RFB.encodingHandlers.TIGHT.bind(this, false);
        this._encHandlers[encodings.encodingTightPNG] = RFB.encodingHandlers.TIGHT.bind(this, true);

        this._encHandlers[encodings.pseudoEncodingDesktopSize] = RFB.encodingHandlers.DesktopSize.bind(this);
        this._encHandlers[encodings.pseudoEncodingLastRect] = RFB.encodingHandlers.last_rect.bind(this);
        this._encHandlers[encodings.pseudoEncodingCursor] = RFB.encodingHandlers.Cursor.bind(this);
        this._encHandlers[encodings.pseudoEncodingQEMUExtendedKeyEvent] = RFB.encodingHandlers.QEMUExtendedKeyEvent.bind(this);
        this._encHandlers[encodings.pseudoEncodingExtendedDesktopSize] = RFB.encodingHandlers.ExtendedDesktopSize.bind(this);
>>>>>>> 0997b319

        // NB: nothing that needs explicit teardown should be done
        // before this point, since this can throw an exception
        try {
            this._display = new Display(this._canvas);
        } catch (exc) {
            Log.Error("Display exception: " + exc);
            throw exc;
        }
        this._display.onflush = this._onFlush.bind(this);
        this._display.clear();

        this._keyboard = new Keyboard(this._canvas);
        this._keyboard.onkeyevent = this._handleKeyEvent.bind(this);

        this._mouse = new Mouse(this._canvas);
        this._mouse.onmousebutton = this._handleMouseButton.bind(this);
        this._mouse.onmousemove = this._handleMouseMove.bind(this);

        this._sock = new Websock();
        this._sock.on('message', this._handle_message.bind(this));
        this._sock.on('open', () => {
            if ((this._rfb_connection_state === 'connecting') &&
                (this._rfb_init_state === '')) {
                this._rfb_init_state = 'ProtocolVersion';
                Log.Debug("Starting VNC handshake");
            } else {
                this._fail("Unexpected server connection while " +
                           this._rfb_connection_state);
            }
        });
        this._sock.on('close', (e) => {
            Log.Debug("WebSocket on-close event");
            let msg = "";
            if (e.code) {
                msg = "(code: " + e.code;
                if (e.reason) {
                    msg += ", reason: " + e.reason;
                }
                msg += ")";
            }
            switch (this._rfb_connection_state) {
                case 'connecting':
                    this._fail("Connection closed " + msg);
                    break;
                case 'connected':
                    // Handle disconnects that were initiated server-side
                    this._updateConnectionState('disconnecting');
                    this._updateConnectionState('disconnected');
                    break;
                case 'disconnecting':
                    // Normal disconnection path
                    this._updateConnectionState('disconnected');
                    break;
                case 'disconnected':
                    this._fail("Unexpected server disconnect " +
                               "when already disconnected " + msg);
                    break;
                default:
                    this._fail("Unexpected server disconnect before connecting " +
                               msg);
                    break;
            }
            this._sock.off('close');
        });
        this._sock.on('error', e => Log.Warn("WebSocket on-error event"));

        // Slight delay of the actual connection so that the caller has
        // time to set up callbacks
        setTimeout(this._updateConnectionState.bind(this, 'connecting'));

        Log.Debug("<< RFB.constructor");

        // ===== PROPERTIES =====

        this.dragViewport = false;
        this.focusOnClick = true;

        this._viewOnly = false;
        this._clipViewport = false;
        this._scaleViewport = false;
        this._resizeSession = false;
    }

    // ===== PROPERTIES =====

    get viewOnly() { return this._viewOnly; }
    set viewOnly(viewOnly) {
        this._viewOnly = viewOnly;

        if (this._rfb_connection_state === "connecting" ||
            this._rfb_connection_state === "connected") {
            if (viewOnly) {
                this._keyboard.ungrab();
                this._mouse.ungrab();
            } else {
                this._keyboard.grab();
                this._mouse.grab();
            }
        }
    }

    get capabilities() { return this._capabilities; }

    get touchButton() { return this._mouse.touchButton; }
    set touchButton(button) { this._mouse.touchButton = button; }

    get clipViewport() { return this._clipViewport; }
    set clipViewport(viewport) {
        this._clipViewport = viewport;
        this._updateClip();
    }

    get scaleViewport() { return this._scaleViewport; }
    set scaleViewport(scale) {
        this._scaleViewport = scale;
        // Scaling trumps clipping, so we may need to adjust
        // clipping when enabling or disabling scaling
        if (scale && this._clipViewport) {
            this._updateClip();
        }
        this._updateScale();
        if (!scale && this._clipViewport) {
            this._updateClip();
        }
    }

    get resizeSession() { return this._resizeSession; }
    set resizeSession(resize) {
        this._resizeSession = resize;
        if (resize) {
            this._requestRemoteResize();
        }
    }

    get showDotCursor() { return this._showDotCursor; }
    set showDotCursor(show) {
        this._showDotCursor = show;
        this._refreshCursor();
    }

    // ===== PUBLIC METHODS =====

    disconnect() {
        this._updateConnectionState('disconnecting');
        this._sock.off('error');
        this._sock.off('message');
        this._sock.off('open');
    }

    sendCredentials(creds) {
        this._rfb_credentials = creds;
        setTimeout(this._init_msg.bind(this), 0);
    }

    sendCtrlAltDel() {
        if (this._rfb_connection_state !== 'connected' || this._viewOnly) { return; }
        Log.Info("Sending Ctrl-Alt-Del");

        this.sendKey(KeyTable.XK_Control_L, "ControlLeft", true);
        this.sendKey(KeyTable.XK_Alt_L, "AltLeft", true);
        this.sendKey(KeyTable.XK_Delete, "Delete", true);
        this.sendKey(KeyTable.XK_Delete, "Delete", false);
        this.sendKey(KeyTable.XK_Alt_L, "AltLeft", false);
        this.sendKey(KeyTable.XK_Control_L, "ControlLeft", false);
    }

    machineShutdown() {
        this._xvpOp(1, 2);
    }

    machineReboot() {
        this._xvpOp(1, 3);
    }

    machineReset() {
        this._xvpOp(1, 4);
    }

    // Send a key press. If 'down' is not specified then send a down key
    // followed by an up key.
    sendKey(keysym, code, down) {
        if (this._rfb_connection_state !== 'connected' || this._viewOnly) { return; }

        if (down === undefined) {
            this.sendKey(keysym, code, true);
            this.sendKey(keysym, code, false);
            return;
        }

        const scancode = XtScancode[code];

        if (this._qemuExtKeyEventSupported && scancode) {
            // 0 is NoSymbol
            keysym = keysym || 0;

            Log.Info("Sending key (" + (down ? "down" : "up") + "): keysym " + keysym + ", scancode " + scancode);

            RFB.messages.QEMUExtendedKeyEvent(this._sock, keysym, down, scancode);
        } else {
            if (!keysym) {
                return;
            }
            Log.Info("Sending keysym (" + (down ? "down" : "up") + "): " + keysym);
            RFB.messages.keyEvent(this._sock, keysym, down ? 1 : 0);
        }
    }

    focus() {
        this._canvas.focus();
    }

    blur() {
        this._canvas.blur();
    }

    clipboardPasteFrom(text) {
        if (this._rfb_connection_state !== 'connected' || this._viewOnly) { return; }
        RFB.messages.clientCutText(this._sock, text);
    }

    // ===== PRIVATE METHODS =====

    _connect() {
        Log.Debug(">> RFB.connect");

        Log.Info("connecting to " + this._url);

        try {
            // WebSocket.onopen transitions to the RFB init states
            this._sock.open(this._url, ['binary']);
        } catch (e) {
            if (e.name === 'SyntaxError') {
                this._fail("Invalid host or port (" + e + ")");
            } else {
                this._fail("Error when opening socket (" + e + ")");
            }
        }

        // Make our elements part of the page
        this._target.appendChild(this._screen);

        this._cursor.attach(this._canvas);
        this._refreshCursor();

        // Monitor size changes of the screen
        // FIXME: Use ResizeObserver, or hidden overflow
        window.addEventListener('resize', this._eventHandlers.windowResize);

        // Always grab focus on some kind of click event
        this._canvas.addEventListener("mousedown", this._eventHandlers.focusCanvas);
        this._canvas.addEventListener("touchstart", this._eventHandlers.focusCanvas);

        Log.Debug("<< RFB.connect");
    }

    _disconnect() {
        Log.Debug(">> RFB.disconnect");
        this._cursor.detach();
        this._canvas.removeEventListener("mousedown", this._eventHandlers.focusCanvas);
        this._canvas.removeEventListener("touchstart", this._eventHandlers.focusCanvas);
        window.removeEventListener('resize', this._eventHandlers.windowResize);
        this._keyboard.ungrab();
        this._mouse.ungrab();
        this._sock.close();
        try {
            this._target.removeChild(this._screen);
        } catch (e) {
            if (e.name === 'NotFoundError') {
                // Some cases where the initial connection fails
                // can disconnect before the _screen is created
            } else {
                throw e;
            }
        }
        clearTimeout(this._resizeTimeout);
        Log.Debug("<< RFB.disconnect");
    }

    _focusCanvas(event) {
        // Respect earlier handlers' request to not do side-effects
        if (event.defaultPrevented) {
            return;
        }

        if (!this.focusOnClick) {
            return;
        }

        this.focus();
    }

    _windowResize(event) {
        // If the window resized then our screen element might have
        // as well. Update the viewport dimensions.
        window.requestAnimationFrame(() => {
            this._updateClip();
            this._updateScale();
        });

        if (this._resizeSession) {
            // Request changing the resolution of the remote display to
            // the size of the local browser viewport.

            // In order to not send multiple requests before the browser-resize
            // is finished we wait 0.5 seconds before sending the request.
            clearTimeout(this._resizeTimeout);
            this._resizeTimeout = setTimeout(this._requestRemoteResize.bind(this), 500);
        }
    }

    // Update state of clipping in Display object, and make sure the
    // configured viewport matches the current screen size
    _updateClip() {
        const cur_clip = this._display.clipViewport;
        let new_clip = this._clipViewport;

        if (this._scaleViewport) {
            // Disable viewport clipping if we are scaling
            new_clip = false;
        }

        if (cur_clip !== new_clip) {
            this._display.clipViewport = new_clip;
        }

        if (new_clip) {
            // When clipping is enabled, the screen is limited to
            // the size of the container.
            const size = this._screenSize();
            this._display.viewportChangeSize(size.w, size.h);
            this._fixScrollbars();
        }
    }

    _updateScale() {
        if (!this._scaleViewport) {
            this._display.scale = 1.0;
        } else {
            const size = this._screenSize();
            this._display.autoscale(size.w, size.h);
        }
        this._fixScrollbars();
    }

    // Requests a change of remote desktop size. This message is an extension
    // and may only be sent if we have received an ExtendedDesktopSize message
    _requestRemoteResize() {
        clearTimeout(this._resizeTimeout);
        this._resizeTimeout = null;

        if (!this._resizeSession || this._viewOnly ||
            !this._supportsSetDesktopSize) {
            return;
        }

        const size = this._screenSize();
        RFB.messages.setDesktopSize(this._sock,
                                    Math.floor(size.w), Math.floor(size.h),
                                    this._screen_id, this._screen_flags);

        Log.Debug('Requested new desktop size: ' +
                   size.w + 'x' + size.h);
    }

    // Gets the the size of the available screen
    _screenSize() {
        let r = this._screen.getBoundingClientRect();
        return { w: r.width, h: r.height };
    }

    _fixScrollbars() {
        // This is a hack because Chrome screws up the calculation
        // for when scrollbars are needed. So to fix it we temporarily
        // toggle them off and on.
        const orig = this._screen.style.overflow;
        this._screen.style.overflow = 'hidden';
        // Force Chrome to recalculate the layout by asking for
        // an element's dimensions
        this._screen.getBoundingClientRect();
        this._screen.style.overflow = orig;
    }

    /*
     * Connection states:
     *   connecting
     *   connected
     *   disconnecting
     *   disconnected - permanent state
     */
    _updateConnectionState(state) {
        const oldstate = this._rfb_connection_state;

        if (state === oldstate) {
            Log.Debug("Already in state '" + state + "', ignoring");
            return;
        }

        // The 'disconnected' state is permanent for each RFB object
        if (oldstate === 'disconnected') {
            Log.Error("Tried changing state of a disconnected RFB object");
            return;
        }

        // Ensure proper transitions before doing anything
        switch (state) {
            case 'connected':
                if (oldstate !== 'connecting') {
                    Log.Error("Bad transition to connected state, " +
                               "previous connection state: " + oldstate);
                    return;
                }
                break;

            case 'disconnected':
                if (oldstate !== 'disconnecting') {
                    Log.Error("Bad transition to disconnected state, " +
                               "previous connection state: " + oldstate);
                    return;
                }
                break;

            case 'connecting':
                if (oldstate !== '') {
                    Log.Error("Bad transition to connecting state, " +
                               "previous connection state: " + oldstate);
                    return;
                }
                break;

            case 'disconnecting':
                if (oldstate !== 'connected' && oldstate !== 'connecting') {
                    Log.Error("Bad transition to disconnecting state, " +
                               "previous connection state: " + oldstate);
                    return;
                }
                break;

            default:
                Log.Error("Unknown connection state: " + state);
                return;
        }

        // State change actions

        this._rfb_connection_state = state;

        Log.Debug("New state '" + state + "', was '" + oldstate + "'.");

        if (this._disconnTimer && state !== 'disconnecting') {
            Log.Debug("Clearing disconnect timer");
            clearTimeout(this._disconnTimer);
            this._disconnTimer = null;

            // make sure we don't get a double event
            this._sock.off('close');
        }

        switch (state) {
            case 'connecting':
                this._connect();
                break;

            case 'connected':
                this.dispatchEvent(new CustomEvent("connect", { detail: {} }));
                break;

            case 'disconnecting':
                this._disconnect();

                this._disconnTimer = setTimeout(() => {
                    Log.Error("Disconnection timed out.");
                    this._updateConnectionState('disconnected');
                }, DISCONNECT_TIMEOUT * 1000);
                break;

            case 'disconnected':
                this.dispatchEvent(new CustomEvent(
                    "disconnect", { detail:
                                    { clean: this._rfb_clean_disconnect } }));
                break;
        }
    }

    /* Print errors and disconnect
     *
     * The parameter 'details' is used for information that
     * should be logged but not sent to the user interface.
     */
    _fail(details) {
        switch (this._rfb_connection_state) {
            case 'disconnecting':
                Log.Error("Failed when disconnecting: " + details);
                break;
            case 'connected':
                Log.Error("Failed while connected: " + details);
                break;
            case 'connecting':
                Log.Error("Failed when connecting: " + details);
                break;
            default:
                Log.Error("RFB failure: " + details);
                break;
        }
        this._rfb_clean_disconnect = false; //This is sent to the UI

        // Transition to disconnected without waiting for socket to close
        this._updateConnectionState('disconnecting');
        this._updateConnectionState('disconnected');

        return false;
    }

    _setCapability(cap, val) {
        this._capabilities[cap] = val;
        this.dispatchEvent(new CustomEvent("capabilities",
                                           { detail: { capabilities: this._capabilities } }));
    }

    _handle_message() {
        if (this._sock.rQlen() === 0) {
            Log.Warn("handle_message called on an empty receive queue");
            return;
        }

        switch (this._rfb_connection_state) {
            case 'disconnected':
                Log.Error("Got data while disconnected");
                break;
            case 'connected':
                while (true) {
                    if (this._flushing) {
                        break;
                    }
                    if (!this._normal_msg()) {
                        break;
                    }
                    if (this._sock.rQlen() === 0) {
                        break;
                    }
                }
                break;
            default:
                this._init_msg();
                break;
        }
    }

    _handleKeyEvent(keysym, code, down) {
        this.sendKey(keysym, code, down);
    }

    _handleMouseButton(x, y, down, bmask) {
        if (down) {
            this._mouse_buttonMask |= bmask;
        } else {
            this._mouse_buttonMask &= ~bmask;
        }

        if (this.dragViewport) {
            if (down && !this._viewportDragging) {
                this._viewportDragging = true;
                this._viewportDragPos = {'x': x, 'y': y};
                this._viewportHasMoved = false;

                // Skip sending mouse events
                return;
            } else {
                this._viewportDragging = false;

                // If we actually performed a drag then we are done
                // here and should not send any mouse events
                if (this._viewportHasMoved) {
                    return;
                }

                // Otherwise we treat this as a mouse click event.
                // Send the button down event here, as the button up
                // event is sent at the end of this function.
                RFB.messages.pointerEvent(this._sock,
                                          this._display.absX(x),
                                          this._display.absY(y),
                                          bmask);
            }
        }

        if (this._viewOnly) { return; } // View only, skip mouse events

        if (this._rfb_connection_state !== 'connected') { return; }
        RFB.messages.pointerEvent(this._sock, this._display.absX(x), this._display.absY(y), this._mouse_buttonMask);
    }

    _handleMouseMove(x, y) {
        if (this._viewportDragging) {
            const deltaX = this._viewportDragPos.x - x;
            const deltaY = this._viewportDragPos.y - y;

            if (this._viewportHasMoved || (Math.abs(deltaX) > dragThreshold ||
                                           Math.abs(deltaY) > dragThreshold)) {
                this._viewportHasMoved = true;

                this._viewportDragPos = {'x': x, 'y': y};
                this._display.viewportChangePos(deltaX, deltaY);
            }

            // Skip sending mouse events
            return;
        }

        if (this._viewOnly) { return; } // View only, skip mouse events

        if (this._rfb_connection_state !== 'connected') { return; }
        RFB.messages.pointerEvent(this._sock, this._display.absX(x), this._display.absY(y), this._mouse_buttonMask);
    }

    // Message Handlers

    _negotiate_protocol_version() {
        if (this._sock.rQlen() < 12) {
            return this._fail("Received incomplete protocol version.");
        }

        const sversion = this._sock.rQshiftStr(12).substr(4, 7);
        Log.Info("Server ProtocolVersion: " + sversion);
        let is_repeater = 0;
        switch (sversion) {
            case "000.000":  // UltraVNC repeater
                is_repeater = 1;
                break;
            case "003.003":
            case "003.006":  // UltraVNC
            case "003.889":  // Apple Remote Desktop
                this._rfb_version = 3.3;
                break;
            case "003.007":
                this._rfb_version = 3.7;
                break;
            case "003.008":
            case "004.000":  // Intel AMT KVM
            case "004.001":  // RealVNC 4.6
            case "005.000":  // RealVNC 5.3
                this._rfb_version = 3.8;
                break;
            default:
                return this._fail("Invalid server version " + sversion);
        }

        if (is_repeater) {
            let repeaterID = "ID:" + this._repeaterID;
            while (repeaterID.length < 250) {
                repeaterID += "\0";
            }
            this._sock.send_string(repeaterID);
            return true;
        }

        if (this._rfb_version > this._rfb_max_version) {
            this._rfb_version = this._rfb_max_version;
        }

        const cversion = "00" + parseInt(this._rfb_version, 10) +
                       ".00" + ((this._rfb_version * 10) % 10);
        this._sock.send_string("RFB " + cversion + "\n");
        Log.Debug('Sent ProtocolVersion: ' + cversion);

        this._rfb_init_state = 'Security';
    }

    _negotiate_security() {
        // Polyfill since IE and PhantomJS doesn't have
        // TypedArray.includes()
        function includes(item, array) {
            for (let i = 0; i < array.length; i++) {
                if (array[i] === item) {
                    return true;
                }
            }
            return false;
        }

        if (this._rfb_version >= 3.7) {
            // Server sends supported list, client decides
            const num_types = this._sock.rQshift8();
            if (this._sock.rQwait("security type", num_types, 1)) { return false; }

            if (num_types === 0) {
                return this._handle_security_failure("no security types");
            }

            const types = this._sock.rQshiftBytes(num_types);
            Log.Debug("Server security types: " + types);

            // Look for each auth in preferred order
            this._rfb_auth_scheme = 0;
            if (includes(1, types)) {
                this._rfb_auth_scheme = 1; // None
            } else if (includes(22, types)) {
                this._rfb_auth_scheme = 22; // XVP
            } else if (includes(16, types)) {
                this._rfb_auth_scheme = 16; // Tight
            } else if (includes(2, types)) {
                this._rfb_auth_scheme = 2; // VNC Auth
            } else {
                return this._fail("Unsupported security types (types: " + types + ")");
            }

            this._sock.send([this._rfb_auth_scheme]);
        } else {
            // Server decides
            if (this._sock.rQwait("security scheme", 4)) { return false; }
            this._rfb_auth_scheme = this._sock.rQshift32();
        }

        this._rfb_init_state = 'Authentication';
        Log.Debug('Authenticating using scheme: ' + this._rfb_auth_scheme);

        return this._init_msg(); // jump to authentication
    }

    /*
     * Get the security failure reason if sent from the server and
     * send the 'securityfailure' event.
     *
     * - The optional parameter context can be used to add some extra
     *   context to the log output.
     *
     * - The optional parameter security_result_status can be used to
     *   add a custom status code to the event.
     */
    _handle_security_failure(context, security_result_status) {

        if (typeof context === 'undefined') {
            context = "";
        } else {
            context = " on " + context;
        }

        if (typeof security_result_status === 'undefined') {
            security_result_status = 1; // fail
        }

        if (this._sock.rQwait("reason length", 4)) {
            return false;
        }
        const strlen = this._sock.rQshift32();
        let reason = "";

        if (strlen > 0) {
            if (this._sock.rQwait("reason", strlen, 8)) { return false; }
            reason = this._sock.rQshiftStr(strlen);
        }

        if (reason !== "") {
            this.dispatchEvent(new CustomEvent(
                "securityfailure",
                { detail: { status: security_result_status, reason: reason } }));

            return this._fail("Security negotiation failed" + context +
                              " (reason: " + reason + ")");
        } else {
            this.dispatchEvent(new CustomEvent(
                "securityfailure",
                { detail: { status: security_result_status } }));

            return this._fail("Security negotiation failed" + context);
        }
    }

    // authentication
    _negotiate_xvp_auth() {
        if (!this._rfb_credentials.username ||
            !this._rfb_credentials.password ||
            !this._rfb_credentials.target) {
            this.dispatchEvent(new CustomEvent(
                "credentialsrequired",
                { detail: { types: ["username", "password", "target"] } }));
            return false;
        }

        const xvp_auth_str = String.fromCharCode(this._rfb_credentials.username.length) +
                           String.fromCharCode(this._rfb_credentials.target.length) +
                           this._rfb_credentials.username +
                           this._rfb_credentials.target;
        this._sock.send_string(xvp_auth_str);
        this._rfb_auth_scheme = 2;
        return this._negotiate_authentication();
    }

    _negotiate_std_vnc_auth() {
        if (this._sock.rQwait("auth challenge", 16)) { return false; }

        if (!this._rfb_credentials.password) {
            this.dispatchEvent(new CustomEvent(
                "credentialsrequired",
                { detail: { types: ["password"] } }));
            return false;
        }

        // TODO(directxman12): make genDES not require an Array
        const challenge = Array.prototype.slice.call(this._sock.rQshiftBytes(16));
        const response = RFB.genDES(this._rfb_credentials.password, challenge);
        this._sock.send(response);
        this._rfb_init_state = "SecurityResult";
        return true;
    }

    _negotiate_tight_tunnels(numTunnels) {
        const clientSupportedTunnelTypes = {
            0: { vendor: 'TGHT', signature: 'NOTUNNEL' }
        };
        const serverSupportedTunnelTypes = {};
        // receive tunnel capabilities
        for (let i = 0; i < numTunnels; i++) {
            const cap_code = this._sock.rQshift32();
            const cap_vendor = this._sock.rQshiftStr(4);
            const cap_signature = this._sock.rQshiftStr(8);
            serverSupportedTunnelTypes[cap_code] = { vendor: cap_vendor, signature: cap_signature };
        }

        Log.Debug("Server Tight tunnel types: " + serverSupportedTunnelTypes);

        // Siemens touch panels have a VNC server that supports NOTUNNEL,
        // but forgets to advertise it. Try to detect such servers by
        // looking for their custom tunnel type.
        if (serverSupportedTunnelTypes[1] &&
            (serverSupportedTunnelTypes[1].vendor === "SICR") &&
            (serverSupportedTunnelTypes[1].signature === "SCHANNEL")) {
            Log.Debug("Detected Siemens server. Assuming NOTUNNEL support.");
            serverSupportedTunnelTypes[0] = { vendor: 'TGHT', signature: 'NOTUNNEL' };
        }

        // choose the notunnel type
        if (serverSupportedTunnelTypes[0]) {
            if (serverSupportedTunnelTypes[0].vendor != clientSupportedTunnelTypes[0].vendor ||
                serverSupportedTunnelTypes[0].signature != clientSupportedTunnelTypes[0].signature) {
                return this._fail("Client's tunnel type had the incorrect " +
                                  "vendor or signature");
            }
            Log.Debug("Selected tunnel type: " + clientSupportedTunnelTypes[0]);
            this._sock.send([0, 0, 0, 0]);  // use NOTUNNEL
            return false; // wait until we receive the sub auth count to continue
        } else {
            return this._fail("Server wanted tunnels, but doesn't support " +
                              "the notunnel type");
        }
    }

    _negotiate_tight_auth() {
        if (!this._rfb_tightvnc) {  // first pass, do the tunnel negotiation
            if (this._sock.rQwait("num tunnels", 4)) { return false; }
            const numTunnels = this._sock.rQshift32();
            if (numTunnels > 0 && this._sock.rQwait("tunnel capabilities", 16 * numTunnels, 4)) { return false; }

            this._rfb_tightvnc = true;

            if (numTunnels > 0) {
                this._negotiate_tight_tunnels(numTunnels);
                return false;  // wait until we receive the sub auth to continue
            }
        }

        // second pass, do the sub-auth negotiation
        if (this._sock.rQwait("sub auth count", 4)) { return false; }
        const subAuthCount = this._sock.rQshift32();
        if (subAuthCount === 0) {  // empty sub-auth list received means 'no auth' subtype selected
            this._rfb_init_state = 'SecurityResult';
            return true;
        }

        if (this._sock.rQwait("sub auth capabilities", 16 * subAuthCount, 4)) { return false; }

        const clientSupportedTypes = {
            'STDVNOAUTH__': 1,
            'STDVVNCAUTH_': 2
        };

        const serverSupportedTypes = [];

        for (let i = 0; i < subAuthCount; i++) {
            this._sock.rQshift32(); // capNum
            const capabilities = this._sock.rQshiftStr(12);
            serverSupportedTypes.push(capabilities);
        }

        Log.Debug("Server Tight authentication types: " + serverSupportedTypes);

        for (let authType in clientSupportedTypes) {
            if (serverSupportedTypes.indexOf(authType) != -1) {
                this._sock.send([0, 0, 0, clientSupportedTypes[authType]]);
                Log.Debug("Selected authentication type: " + authType);

                switch (authType) {
                    case 'STDVNOAUTH__':  // no auth
                        this._rfb_init_state = 'SecurityResult';
                        return true;
                    case 'STDVVNCAUTH_': // VNC auth
                        this._rfb_auth_scheme = 2;
                        return this._init_msg();
                    default:
                        return this._fail("Unsupported tiny auth scheme " +
                                          "(scheme: " + authType + ")");
                }
            }
        }

        return this._fail("No supported sub-auth types!");
    }

    _negotiate_authentication() {
        switch (this._rfb_auth_scheme) {
            case 0:  // connection failed
                return this._handle_security_failure("authentication scheme");

            case 1:  // no auth
                if (this._rfb_version >= 3.8) {
                    this._rfb_init_state = 'SecurityResult';
                    return true;
                }
                this._rfb_init_state = 'ClientInitialisation';
                return this._init_msg();

            case 22:  // XVP auth
                return this._negotiate_xvp_auth();

            case 2:  // VNC authentication
                return this._negotiate_std_vnc_auth();

            case 16:  // TightVNC Security Type
                return this._negotiate_tight_auth();

            default:
                return this._fail("Unsupported auth scheme (scheme: " +
                                  this._rfb_auth_scheme + ")");
        }
    }

    _handle_security_result() {
        if (this._sock.rQwait('VNC auth response ', 4)) { return false; }

        const status = this._sock.rQshift32();

        if (status === 0) { // OK
            this._rfb_init_state = 'ClientInitialisation';
            Log.Debug('Authentication OK');
            return this._init_msg();
        } else {
            if (this._rfb_version >= 3.8) {
                return this._handle_security_failure("security result", status);
            } else {
                this.dispatchEvent(new CustomEvent(
                    "securityfailure",
                    { detail: { status: status } }));

                return this._fail("Security handshake failed");
            }
        }
    }

    _negotiate_server_init() {
        if (this._sock.rQwait("server initialization", 24)) { return false; }

        /* Screen size */
        const width = this._sock.rQshift16();
        const height = this._sock.rQshift16();

        /* PIXEL_FORMAT */
        const bpp         = this._sock.rQshift8();
        const depth       = this._sock.rQshift8();
        const big_endian  = this._sock.rQshift8();
        const true_color  = this._sock.rQshift8();

        const red_max     = this._sock.rQshift16();
        const green_max   = this._sock.rQshift16();
        const blue_max    = this._sock.rQshift16();
        const red_shift   = this._sock.rQshift8();
        const green_shift = this._sock.rQshift8();
        const blue_shift  = this._sock.rQshift8();
        this._sock.rQskipBytes(3);  // padding

        // NB(directxman12): we don't want to call any callbacks or print messages until
        //                   *after* we're past the point where we could backtrack

        /* Connection name/title */
        const name_length = this._sock.rQshift32();
        if (this._sock.rQwait('server init name', name_length, 24)) { return false; }
        this._fb_name = decodeUTF8(this._sock.rQshiftStr(name_length));

        if (this._rfb_tightvnc) {
            if (this._sock.rQwait('TightVNC extended server init header', 8, 24 + name_length)) { return false; }
            // In TightVNC mode, ServerInit message is extended
            const numServerMessages = this._sock.rQshift16();
            const numClientMessages = this._sock.rQshift16();
            const numEncodings = this._sock.rQshift16();
            this._sock.rQskipBytes(2);  // padding

            const totalMessagesLength = (numServerMessages + numClientMessages + numEncodings) * 16;
            if (this._sock.rQwait('TightVNC extended server init header', totalMessagesLength, 32 + name_length)) { return false; }

            // we don't actually do anything with the capability information that TIGHT sends,
            // so we just skip the all of this.

            // TIGHT server message capabilities
            this._sock.rQskipBytes(16 * numServerMessages);

            // TIGHT client message capabilities
            this._sock.rQskipBytes(16 * numClientMessages);

            // TIGHT encoding capabilities
            this._sock.rQskipBytes(16 * numEncodings);
        }

        // NB(directxman12): these are down here so that we don't run them multiple times
        //                   if we backtrack
        Log.Info("Screen: " + width + "x" + height +
                  ", bpp: " + bpp + ", depth: " + depth +
                  ", big_endian: " + big_endian +
                  ", true_color: " + true_color +
                  ", red_max: " + red_max +
                  ", green_max: " + green_max +
                  ", blue_max: " + blue_max +
                  ", red_shift: " + red_shift +
                  ", green_shift: " + green_shift +
                  ", blue_shift: " + blue_shift);

        if (big_endian !== 0) {
            Log.Warn("Server native endian is not little endian");
        }

        if (red_shift !== 16) {
            Log.Warn("Server native red-shift is not 16");
        }

        if (blue_shift !== 0) {
            Log.Warn("Server native blue-shift is not 0");
        }

        // we're past the point where we could backtrack, so it's safe to call this
        this.dispatchEvent(new CustomEvent(
            "desktopname",
            { detail: { name: this._fb_name } }));

        this._resize(width, height);

        if (!this._viewOnly) { this._keyboard.grab(); }
        if (!this._viewOnly) { this._mouse.grab(); }

        this._fb_depth = 24;

        if (this._fb_name === "Intel(r) AMT KVM") {
            Log.Warn("Intel AMT KVM only supports 8/16 bit depths. Using low color mode.");
            this._fb_depth = 8;
        }

        RFB.messages.pixelFormat(this._sock, this._fb_depth, true);
        this._sendEncodings();
        RFB.messages.fbUpdateRequest(this._sock, false, 0, 0, this._fb_width, this._fb_height);

        this._updateConnectionState('connected');
        return true;
    }

    _sendEncodings() {
        const encs = [];

        // In preference order
        encs.push(encodings.encodingCopyRect);
        // Only supported with full depth support
        if (this._fb_depth == 24) {
            encs.push(encodings.encodingTight);
            encs.push(encodings.encodingTightPNG);
            encs.push(encodings.encodingHextile);
            encs.push(encodings.encodingRRE);
        }
        encs.push(encodings.encodingRaw);

        // Psuedo-encoding settings
        encs.push(encodings.pseudoEncodingQualityLevel0 + 6);
        encs.push(encodings.pseudoEncodingCompressLevel0 + 2);

        encs.push(encodings.pseudoEncodingDesktopSize);
        encs.push(encodings.pseudoEncodingLastRect);
        encs.push(encodings.pseudoEncodingQEMUExtendedKeyEvent);
        encs.push(encodings.pseudoEncodingExtendedDesktopSize);
        encs.push(encodings.pseudoEncodingXvp);
        encs.push(encodings.pseudoEncodingFence);
        encs.push(encodings.pseudoEncodingContinuousUpdates);

        if (this._fb_depth == 24) {
            encs.push(encodings.pseudoEncodingCursor);
        }

        RFB.messages.clientEncodings(this._sock, encs);
    }

    /* RFB protocol initialization states:
     *   ProtocolVersion
     *   Security
     *   Authentication
     *   SecurityResult
     *   ClientInitialization - not triggered by server message
     *   ServerInitialization
     */
    _init_msg() {
        switch (this._rfb_init_state) {
            case 'ProtocolVersion':
                return this._negotiate_protocol_version();

            case 'Security':
                return this._negotiate_security();

            case 'Authentication':
                return this._negotiate_authentication();

            case 'SecurityResult':
                return this._handle_security_result();

            case 'ClientInitialisation':
                this._sock.send([this._shared ? 1 : 0]); // ClientInitialisation
                this._rfb_init_state = 'ServerInitialisation';
                return true;

            case 'ServerInitialisation':
                return this._negotiate_server_init();

            default:
                return this._fail("Unknown init state (state: " +
                                  this._rfb_init_state + ")");
        }
    }

    _handle_set_colour_map_msg() {
        Log.Debug("SetColorMapEntries");

        return this._fail("Unexpected SetColorMapEntries message");
    }

    _handle_server_cut_text() {
        Log.Debug("ServerCutText");

        if (this._sock.rQwait("ServerCutText header", 7, 1)) { return false; }
        this._sock.rQskipBytes(3);  // Padding
        const length = this._sock.rQshift32();
        if (this._sock.rQwait("ServerCutText", length, 8)) { return false; }

        const text = this._sock.rQshiftStr(length);

        if (this._viewOnly) { return true; }

        this.dispatchEvent(new CustomEvent(
            "clipboard",
            { detail: { text: text } }));

        return true;
    }

    _handle_server_fence_msg() {
        if (this._sock.rQwait("ServerFence header", 8, 1)) { return false; }
        this._sock.rQskipBytes(3); // Padding
        let flags = this._sock.rQshift32();
        let length = this._sock.rQshift8();

        if (this._sock.rQwait("ServerFence payload", length, 9)) { return false; }

        if (length > 64) {
            Log.Warn("Bad payload length (" + length + ") in fence response");
            length = 64;
        }

        const payload = this._sock.rQshiftStr(length);

        this._supportsFence = true;

        /*
         * Fence flags
         *
         *  (1<<0)  - BlockBefore
         *  (1<<1)  - BlockAfter
         *  (1<<2)  - SyncNext
         *  (1<<31) - Request
         */

        if (!(flags & (1<<31))) {
            return this._fail("Unexpected fence response");
        }

        // Filter out unsupported flags
        // FIXME: support syncNext
        flags &= (1<<0) | (1<<1);

        // BlockBefore and BlockAfter are automatically handled by
        // the fact that we process each incoming message
        // synchronuosly.
        RFB.messages.clientFence(this._sock, flags, payload);

        return true;
    }

    _handle_xvp_msg() {
        if (this._sock.rQwait("XVP version and message", 3, 1)) { return false; }
        this._sock.rQskip8();  // Padding
        const xvp_ver = this._sock.rQshift8();
        const xvp_msg = this._sock.rQshift8();

        switch (xvp_msg) {
            case 0:  // XVP_FAIL
                Log.Error("XVP Operation Failed");
                break;
            case 1:  // XVP_INIT
                this._rfb_xvp_ver = xvp_ver;
                Log.Info("XVP extensions enabled (version " + this._rfb_xvp_ver + ")");
                this._setCapability("power", true);
                break;
            default:
                this._fail("Illegal server XVP message (msg: " + xvp_msg + ")");
                break;
        }

        return true;
    }

    _normal_msg() {
        let msg_type;
        if (this._FBU.rects > 0) {
            msg_type = 0;
        } else {
            msg_type = this._sock.rQshift8();
        }

        let first, ret;
        switch (msg_type) {
            case 0:  // FramebufferUpdate
                ret = this._framebufferUpdate();
                if (ret && !this._enabledContinuousUpdates) {
                    RFB.messages.fbUpdateRequest(this._sock, true, 0, 0,
                                                 this._fb_width, this._fb_height);
                }
                return ret;

            case 1:  // SetColorMapEntries
                return this._handle_set_colour_map_msg();

            case 2:  // Bell
                Log.Debug("Bell");
                this.dispatchEvent(new CustomEvent(
                    "bell",
                    { detail: {} }));
                return true;

            case 3:  // ServerCutText
                return this._handle_server_cut_text();

            case 150: // EndOfContinuousUpdates
                first = !this._supportsContinuousUpdates;
                this._supportsContinuousUpdates = true;
                this._enabledContinuousUpdates = false;
                if (first) {
                    this._enabledContinuousUpdates = true;
                    this._updateContinuousUpdates();
                    Log.Info("Enabling continuous updates.");
                } else {
                    // FIXME: We need to send a framebufferupdaterequest here
                    // if we add support for turning off continuous updates
                }
                return true;

            case 248: // ServerFence
                return this._handle_server_fence_msg();

            case 250:  // XVP
                return this._handle_xvp_msg();

            default:
                this._fail("Unexpected server message (type " + msg_type + ")");
                Log.Debug("sock.rQslice(0, 30): " + this._sock.rQslice(0, 30));
                return true;
        }
    }

    _onFlush() {
        this._flushing = false;
        // Resume processing
        if (this._sock.rQlen() > 0) {
            this._handle_message();
        }
    }

    _framebufferUpdate() {
        if (this._FBU.rects === 0) {
            if (this._sock.rQwait("FBU header", 3, 1)) { return false; }
            this._sock.rQskip8();  // Padding
            this._FBU.rects = this._sock.rQshift16();

            // Make sure the previous frame is fully rendered first
            // to avoid building up an excessive queue
            if (this._display.pending()) {
                this._flushing = true;
                this._display.flush();
                return false;
            }
        }

        while (this._FBU.rects > 0) {
            if (this._FBU.encoding === null) {
                if (this._sock.rQwait("rect header", 12)) { return false; }
                /* New FramebufferUpdate */

                const hdr = this._sock.rQshiftBytes(12);
                this._FBU.x        = (hdr[0] << 8) + hdr[1];
                this._FBU.y        = (hdr[2] << 8) + hdr[3];
                this._FBU.width    = (hdr[4] << 8) + hdr[5];
                this._FBU.height   = (hdr[6] << 8) + hdr[7];
                this._FBU.encoding = parseInt((hdr[8] << 24) + (hdr[9] << 16) +
                                              (hdr[10] << 8) + hdr[11], 10);
            }

            if (!this._handleRect()) {
                return false;
            }

            this._FBU.rects--;
            this._FBU.encoding = null;
        }

        this._display.flip();

        return true;  // We finished this FBU
    }

    _handleRect() {
        switch (this._FBU.encoding) {
            case encodings.pseudoEncodingLastRect:
                this._FBU.rects = 1; // Will be decreased when we return
                return true;

            case encodings.pseudoEncodingCursor:
                return this._handleCursor();

            case encodings.pseudoEncodingQEMUExtendedKeyEvent:
                // Old Safari doesn't support creating keyboard events
                try {
                    const keyboardEvent = document.createEvent("keyboardEvent");
                    if (keyboardEvent.code !== undefined) {
                        this._qemuExtKeyEventSupported = true;
                    }
                } catch (err) {
                    // Do nothing
                }
                return true;

            case encodings.pseudoEncodingDesktopSize:
                this._resize(this._FBU.width, this._FBU.height);
                return true;

            case encodings.pseudoEncodingExtendedDesktopSize:
                return this._handleExtendedDesktopSize();

            default:
                return this._handleDataRect();
        }
    }

    _handleCursor() {
        const x = this._FBU.x;  // hotspot-x
        const y = this._FBU.y;  // hotspot-y
        const w = this._FBU.width;
        const h = this._FBU.height;

        const pixelslength = w * h * 4;
        const masklength = Math.floor((w + 7) / 8) * h;

        let bytes = pixelslength + masklength;
        if (this._sock.rQwait("cursor encoding", bytes)) {
            return false;
        }

        this._cursor.change(this._sock.rQshiftBytes(pixelslength),
                            this._sock.rQshiftBytes(masklength),
                            x, y, w, h);

        return true;
    }

    _handleExtendedDesktopSize() {
        if (this._sock.rQwait("ExtendedDesktopSize", 4)) {
            return false;
        }

        const number_of_screens = this._sock.rQpeek8();

        let bytes = 4 + (number_of_screens * 16);
        if (this._sock.rQwait("ExtendedDesktopSize", bytes)) {
            return false;
        }

        const firstUpdate = !this._supportsSetDesktopSize;
        this._supportsSetDesktopSize = true;

        // Normally we only apply the current resize mode after a
        // window resize event. However there is no such trigger on the
        // initial connect. And we don't know if the server supports
        // resizing until we've gotten here.
        if (firstUpdate) {
            this._requestRemoteResize();
        }

        this._sock.rQskipBytes(1);  // number-of-screens
        this._sock.rQskipBytes(3);  // padding

        for (let i = 0; i < number_of_screens; i += 1) {
            // Save the id and flags of the first screen
            if (i === 0) {
                this._screen_id = this._sock.rQshiftBytes(4);    // id
                this._sock.rQskipBytes(2);                       // x-position
                this._sock.rQskipBytes(2);                       // y-position
                this._sock.rQskipBytes(2);                       // width
                this._sock.rQskipBytes(2);                       // height
                this._screen_flags = this._sock.rQshiftBytes(4); // flags
            } else {
                this._sock.rQskipBytes(16);
            }
        }

        /*
         * The x-position indicates the reason for the change:
         *
         *  0 - server resized on its own
         *  1 - this client requested the resize
         *  2 - another client requested the resize
         */

        // We need to handle errors when we requested the resize.
        if (this._FBU.x === 1 && this._FBU.y !== 0) {
            let msg = "";
            // The y-position indicates the status code from the server
            switch (this._FBU.y) {
            case 1:
                msg = "Resize is administratively prohibited";
                break;
            case 2:
                msg = "Out of resources";
                break;
            case 3:
                msg = "Invalid screen layout";
                break;
            default:
                msg = "Unknown reason";
                break;
            }
            Log.Warn("Server did not accept the resize request: "
                     + msg);
        } else {
            this._resize(this._FBU.width, this._FBU.height);
        }

        return true;
    }

    _handleDataRect() {
        let decoder = this._decoders[this._FBU.encoding];
        if (!decoder) {
            this._fail("Unsupported encoding (encoding: " +
                       this._FBU.encoding + ")");
            return false;
        }

        try {
            return decoder.decodeRect(this._FBU.x, this._FBU.y,
                                      this._FBU.width, this._FBU.height,
                                      this._sock, this._display,
                                      this._fb_depth);
        } catch (err) {
            this._fail("Error decoding rect: " + err);
            return false;
        }
    }

    _updateContinuousUpdates() {
        if (!this._enabledContinuousUpdates) { return; }

        RFB.messages.enableContinuousUpdates(this._sock, true, 0, 0,
                                             this._fb_width, this._fb_height);
    }

    _resize(width, height) {
        this._fb_width = width;
        this._fb_height = height;

        this._display.resize(this._fb_width, this._fb_height);

        // Adjust the visible viewport based on the new dimensions
        this._updateClip();
        this._updateScale();

        this._updateContinuousUpdates();
    }

    _xvpOp(ver, op) {
        if (this._rfb_xvp_ver < ver) { return; }
        Log.Info("Sending XVP operation " + op + " (version " + ver + ")");
        RFB.messages.xvpOp(this._sock, ver, op);
    }

    _updateCursor(rgba, hotx, hoty, w, h) {
        this._cursorImage = {
            rgbaPixels: rgba,
            hotx: hotx, hoty: hoty, w: w, h: h,
        };
        this._refreshCursor();
    }

    _shouldShowDotCursor() {
        // Called when this._cursorImage is updated
        if (!this._showDotCursor) {
            // User does not want to see the dot, so...
            return false;
        }

        // The dot should not be shown if the cursor is already visible,
        // i.e. contains at least one not-fully-transparent pixel.
        // So iterate through all alpha bytes in rgba and stop at the
        // first non-zero.
        for (let i = 3; i < this._cursorImage.rgbaPixels.length; i += 4) {
            if (this._cursorImage.rgbaPixels[i]) {
                return false;
            }
        }

        // At this point, we know that the cursor is fully transparent, and
        // the user wants to see the dot instead of this.
        return true;
    }

    _refreshCursor() {
        const image = this._shouldShowDotCursor() ? RFB.cursors.dot : this._cursorImage;
        this._cursor.change(image.rgbaPixels,
                            image.hotx, image.hoty,
                            image.w, image.h
        );
    }

    static genDES(password, challenge) {
        const passwd = [];
        for (let i = 0; i < password.length; i++) {
            passwd.push(password.charCodeAt(i));
        }
        return (new DES(passwd)).encrypt(challenge);
    }
}

// Class Methods
RFB.messages = {
    keyEvent(sock, keysym, down) {
        const buff = sock._sQ;
        const offset = sock._sQlen;

        buff[offset] = 4;  // msg-type
        buff[offset + 1] = down;

        buff[offset + 2] = 0;
        buff[offset + 3] = 0;

        buff[offset + 4] = (keysym >> 24);
        buff[offset + 5] = (keysym >> 16);
        buff[offset + 6] = (keysym >> 8);
        buff[offset + 7] = keysym;

        sock._sQlen += 8;
        sock.flush();
    },

    QEMUExtendedKeyEvent(sock, keysym, down, keycode) {
        function getRFBkeycode(xt_scancode) {
            const upperByte = (keycode >> 8);
            const lowerByte = (keycode & 0x00ff);
            if (upperByte === 0xe0 && lowerByte < 0x7f) {
                return lowerByte | 0x80;
            }
            return xt_scancode;
        }

        const buff = sock._sQ;
        const offset = sock._sQlen;

        buff[offset] = 255; // msg-type
        buff[offset + 1] = 0; // sub msg-type

        buff[offset + 2] = (down >> 8);
        buff[offset + 3] = down;

        buff[offset + 4] = (keysym >> 24);
        buff[offset + 5] = (keysym >> 16);
        buff[offset + 6] = (keysym >> 8);
        buff[offset + 7] = keysym;

        const RFBkeycode = getRFBkeycode(keycode);

        buff[offset + 8] = (RFBkeycode >> 24);
        buff[offset + 9] = (RFBkeycode >> 16);
        buff[offset + 10] = (RFBkeycode >> 8);
        buff[offset + 11] = RFBkeycode;

        sock._sQlen += 12;
        sock.flush();
    },

    pointerEvent(sock, x, y, mask) {
        const buff = sock._sQ;
        const offset = sock._sQlen;

        buff[offset] = 5; // msg-type

        buff[offset + 1] = mask;

        buff[offset + 2] = x >> 8;
        buff[offset + 3] = x;

        buff[offset + 4] = y >> 8;
        buff[offset + 5] = y;

        sock._sQlen += 6;
        sock.flush();
    },

    // TODO(directxman12): make this unicode compatible?
    clientCutText(sock, text) {
        const buff = sock._sQ;
        const offset = sock._sQlen;

        buff[offset] = 6; // msg-type

        buff[offset + 1] = 0; // padding
        buff[offset + 2] = 0; // padding
        buff[offset + 3] = 0; // padding

        let length = text.length;

        buff[offset + 4] = length >> 24;
        buff[offset + 5] = length >> 16;
        buff[offset + 6] = length >> 8;
        buff[offset + 7] = length;

        sock._sQlen += 8;

        // We have to keep track of from where in the text we begin creating the
        // buffer for the flush in the next iteration.
        let textOffset = 0;

        let remaining = length;
        while (remaining > 0) {

            let flushSize = Math.min(remaining, (sock._sQbufferSize - sock._sQlen));
            if (flushSize <= 0) {
                this._fail("Clipboard contents could not be sent");
                break;
            }

            for (let i = 0; i < flushSize; i++) {
                buff[sock._sQlen + i] =  text.charCodeAt(textOffset + i);
            }

            sock._sQlen += flushSize;
            sock.flush();

            remaining -= flushSize;
            textOffset += flushSize;
        }
    },

    setDesktopSize(sock, width, height, id, flags) {
        const buff = sock._sQ;
        const offset = sock._sQlen;

        buff[offset] = 251;              // msg-type
        buff[offset + 1] = 0;            // padding
        buff[offset + 2] = width >> 8;   // width
        buff[offset + 3] = width;
        buff[offset + 4] = height >> 8;  // height
        buff[offset + 5] = height;

        buff[offset + 6] = 1;            // number-of-screens
        buff[offset + 7] = 0;            // padding

        // screen array
        buff[offset + 8] = id >> 24;     // id
        buff[offset + 9] = id >> 16;
        buff[offset + 10] = id >> 8;
        buff[offset + 11] = id;
        buff[offset + 12] = 0;           // x-position
        buff[offset + 13] = 0;
        buff[offset + 14] = 0;           // y-position
        buff[offset + 15] = 0;
        buff[offset + 16] = width >> 8;  // width
        buff[offset + 17] = width;
        buff[offset + 18] = height >> 8; // height
        buff[offset + 19] = height;
        buff[offset + 20] = flags >> 24; // flags
        buff[offset + 21] = flags >> 16;
        buff[offset + 22] = flags >> 8;
        buff[offset + 23] = flags;

        sock._sQlen += 24;
        sock.flush();
    },

    clientFence(sock, flags, payload) {
        const buff = sock._sQ;
        const offset = sock._sQlen;

        buff[offset] = 248; // msg-type

        buff[offset + 1] = 0; // padding
        buff[offset + 2] = 0; // padding
        buff[offset + 3] = 0; // padding

        buff[offset + 4] = flags >> 24; // flags
        buff[offset + 5] = flags >> 16;
        buff[offset + 6] = flags >> 8;
        buff[offset + 7] = flags;

        const n = payload.length;

        buff[offset + 8] = n; // length

        for (let i = 0; i < n; i++) {
            buff[offset + 9 + i] = payload.charCodeAt(i);
        }

        sock._sQlen += 9 + n;
        sock.flush();
    },

    enableContinuousUpdates(sock, enable, x, y, width, height) {
        const buff = sock._sQ;
        const offset = sock._sQlen;

        buff[offset] = 150;             // msg-type
        buff[offset + 1] = enable;      // enable-flag

        buff[offset + 2] = x >> 8;      // x
        buff[offset + 3] = x;
        buff[offset + 4] = y >> 8;      // y
        buff[offset + 5] = y;
        buff[offset + 6] = width >> 8;  // width
        buff[offset + 7] = width;
        buff[offset + 8] = height >> 8; // height
        buff[offset + 9] = height;

        sock._sQlen += 10;
        sock.flush();
    },

    pixelFormat(sock, depth, true_color) {
        const buff = sock._sQ;
        const offset = sock._sQlen;

        let bpp;

        if (depth > 16) {
            bpp = 32;
        } else if (depth > 8) {
            bpp = 16;
        } else {
            bpp = 8;
        }

        const bits = Math.floor(depth/3);

        buff[offset] = 0;  // msg-type

        buff[offset + 1] = 0; // padding
        buff[offset + 2] = 0; // padding
        buff[offset + 3] = 0; // padding

        buff[offset + 4] = bpp;                 // bits-per-pixel
        buff[offset + 5] = depth;               // depth
        buff[offset + 6] = 0;                   // little-endian
        buff[offset + 7] = true_color ? 1 : 0;  // true-color

        buff[offset + 8] = 0;    // red-max
        buff[offset + 9] = (1 << bits) - 1;  // red-max

        buff[offset + 10] = 0;   // green-max
        buff[offset + 11] = (1 << bits) - 1; // green-max

        buff[offset + 12] = 0;   // blue-max
        buff[offset + 13] = (1 << bits) - 1; // blue-max

        buff[offset + 14] = bits * 2; // red-shift
        buff[offset + 15] = bits * 1; // green-shift
        buff[offset + 16] = bits * 0; // blue-shift

        buff[offset + 17] = 0;   // padding
        buff[offset + 18] = 0;   // padding
        buff[offset + 19] = 0;   // padding

        sock._sQlen += 20;
        sock.flush();
    },

    clientEncodings(sock, encodings) {
        const buff = sock._sQ;
        const offset = sock._sQlen;

        buff[offset] = 2; // msg-type
        buff[offset + 1] = 0; // padding

        buff[offset + 2] = encodings.length >> 8;
        buff[offset + 3] = encodings.length;

        let j = offset + 4;
        for (let i = 0; i < encodings.length; i++) {
            const enc = encodings[i];
            buff[j] = enc >> 24;
            buff[j + 1] = enc >> 16;
            buff[j + 2] = enc >> 8;
            buff[j + 3] = enc;

            j += 4;
        }

        sock._sQlen += j - offset;
        sock.flush();
    },

    fbUpdateRequest(sock, incremental, x, y, w, h) {
        const buff = sock._sQ;
        const offset = sock._sQlen;

        if (typeof(x) === "undefined") { x = 0; }
        if (typeof(y) === "undefined") { y = 0; }

        buff[offset] = 3;  // msg-type
        buff[offset + 1] = incremental ? 1 : 0;

        buff[offset + 2] = (x >> 8) & 0xFF;
        buff[offset + 3] = x & 0xFF;

        buff[offset + 4] = (y >> 8) & 0xFF;
        buff[offset + 5] = y & 0xFF;

        buff[offset + 6] = (w >> 8) & 0xFF;
        buff[offset + 7] = w & 0xFF;

        buff[offset + 8] = (h >> 8) & 0xFF;
        buff[offset + 9] = h & 0xFF;

        sock._sQlen += 10;
        sock.flush();
    },

    xvpOp(sock, ver, op) {
        const buff = sock._sQ;
        const offset = sock._sQlen;

        buff[offset] = 250; // msg-type
        buff[offset + 1] = 0; // padding

        buff[offset + 2] = ver;
        buff[offset + 3] = op;

        sock._sQlen += 4;
        sock.flush();
    }
};

<<<<<<< HEAD
RFB.cursors = {
    none: {
        rgbaPixels: new Uint8Array(),
        w: 0, h: 0,
        hotx: 0, hoty: 0,
    },

    dot: {
        rgbaPixels: new Uint8Array([
            255, 255, 255, 255,   0,   0,   0, 255, 255, 255, 255, 255,
              0,   0,   0, 255,   0,   0,   0,   0,   0,   0,  0,  255,
            255, 255, 255, 255,   0,   0,   0, 255, 255, 255, 255, 255,
        ]),
        w: 3, h: 3,
        hotx: 1, hoty: 1,
=======

RFB.encodingHandlers = {
    RAW() {
        if (this._FBU.lines === 0) {
            this._FBU.lines = this._FBU.height;
        }

        const pixelSize = this._fb_depth == 8 ? 1 : 4;
        this._FBU.bytes = this._FBU.width * pixelSize;  // at least a line
        if (this._sock.rQwait("RAW", this._FBU.bytes)) { return false; }
        const cur_y = this._FBU.y + (this._FBU.height - this._FBU.lines);
        const curr_height = Math.min(this._FBU.lines,
                                     Math.floor(this._sock.rQlen() / (this._FBU.width * pixelSize)));
        let data = this._sock.get_rQ();
        let index = this._sock.get_rQi();
        if (this._fb_depth == 8) {
            const pixels = this._FBU.width * curr_height;
            const newdata = new Uint8Array(pixels * 4);
            for (let i = 0; i < pixels; i++) {
                newdata[i * 4 + 0] = ((data[index + i] >> 0) & 0x3) * 255 / 3;
                newdata[i * 4 + 1] = ((data[index + i] >> 2) & 0x3) * 255 / 3;
                newdata[i * 4 + 2] = ((data[index + i] >> 4) & 0x3) * 255 / 3;
                newdata[i * 4 + 4] = 0;
            }
            data = newdata;
            index = 0;
        }
        this._display.blitImage(this._FBU.x, cur_y, this._FBU.width,
                                curr_height, data, index);
        this._sock.rQskipBytes(this._FBU.width * curr_height * pixelSize);
        this._FBU.lines -= curr_height;

        if (this._FBU.lines > 0) {
            this._FBU.bytes = this._FBU.width * pixelSize;  // At least another line
        } else {
            this._FBU.rects--;
            this._FBU.bytes = 0;
        }

        return true;
    },

    COPYRECT() {
        this._FBU.bytes = 4;
        if (this._sock.rQwait("COPYRECT", 4)) { return false; }
        this._display.copyImage(this._sock.rQshift16(), this._sock.rQshift16(),
                                this._FBU.x, this._FBU.y, this._FBU.width,
                                this._FBU.height);

        this._FBU.rects--;
        this._FBU.bytes = 0;
        return true;
    },

    RRE() {
        let color;
        if (this._FBU.subrects === 0) {
            this._FBU.bytes = 4 + 4;
            if (this._sock.rQwait("RRE", 4 + 4)) { return false; }
            this._FBU.subrects = this._sock.rQshift32();
            color = this._sock.rQshiftBytes(4);  // Background
            this._display.fillRect(this._FBU.x, this._FBU.y, this._FBU.width, this._FBU.height, color);
        }

        while (this._FBU.subrects > 0 && this._sock.rQlen() >= (4 + 8)) {
            color = this._sock.rQshiftBytes(4);
            const x = this._sock.rQshift16();
            const y = this._sock.rQshift16();
            const width = this._sock.rQshift16();
            const height = this._sock.rQshift16();
            this._display.fillRect(this._FBU.x + x, this._FBU.y + y, width, height, color);
            this._FBU.subrects--;
        }

        if (this._FBU.subrects > 0) {
            const chunk = Math.min(this._rre_chunk_sz, this._FBU.subrects);
            this._FBU.bytes = (4 + 8) * chunk;
        } else {
            this._FBU.rects--;
            this._FBU.bytes = 0;
        }

        return true;
    },

    HEXTILE() {
        const rQ = this._sock.get_rQ();
        let rQi = this._sock.get_rQi();

        if (this._FBU.tiles === 0) {
            this._FBU.tiles_x = Math.ceil(this._FBU.width / 16);
            this._FBU.tiles_y = Math.ceil(this._FBU.height / 16);
            this._FBU.total_tiles = this._FBU.tiles_x * this._FBU.tiles_y;
            this._FBU.tiles = this._FBU.total_tiles;
        }

        while (this._FBU.tiles > 0) {
            this._FBU.bytes = 1;
            if (this._sock.rQwait("HEXTILE subencoding", this._FBU.bytes)) { return false; }
            const subencoding = rQ[rQi];  // Peek
            if (subencoding > 30) {  // Raw
                this._fail("Illegal hextile subencoding (subencoding: " +
                           subencoding + ")");
                return false;
            }

            let subrects = 0;
            const curr_tile = this._FBU.total_tiles - this._FBU.tiles;
            const tile_x = curr_tile % this._FBU.tiles_x;
            const tile_y = Math.floor(curr_tile / this._FBU.tiles_x);
            const x = this._FBU.x + tile_x * 16;
            const y = this._FBU.y + tile_y * 16;
            const w = Math.min(16, (this._FBU.x + this._FBU.width) - x);
            const h = Math.min(16, (this._FBU.y + this._FBU.height) - y);

            // Figure out how much we are expecting
            if (subencoding & 0x01) {  // Raw
                this._FBU.bytes += w * h * 4;
            } else {
                if (subencoding & 0x02) {  // Background
                    this._FBU.bytes += 4;
                }
                if (subencoding & 0x04) {  // Foreground
                    this._FBU.bytes += 4;
                }
                if (subencoding & 0x08) {  // AnySubrects
                    this._FBU.bytes++;  // Since we aren't shifting it off
                    if (this._sock.rQwait("hextile subrects header", this._FBU.bytes)) { return false; }
                    subrects = rQ[rQi + this._FBU.bytes - 1];  // Peek
                    if (subencoding & 0x10) {  // SubrectsColoured
                        this._FBU.bytes += subrects * (4 + 2);
                    } else {
                        this._FBU.bytes += subrects * 2;
                    }
                }
            }

            if (this._sock.rQwait("hextile", this._FBU.bytes)) { return false; }

            // We know the encoding and have a whole tile
            this._FBU.subencoding = rQ[rQi];
            rQi++;
            if (this._FBU.subencoding === 0) {
                if (this._FBU.lastsubencoding & 0x01) {
                    // Weird: ignore blanks are RAW
                    Log.Debug("     Ignoring blank after RAW");
                } else {
                    this._display.fillRect(x, y, w, h, this._FBU.background);
                }
            } else if (this._FBU.subencoding & 0x01) {  // Raw
                this._display.blitImage(x, y, w, h, rQ, rQi);
                rQi += this._FBU.bytes - 1;
            } else {
                if (this._FBU.subencoding & 0x02) {  // Background
                    this._FBU.background = [rQ[rQi], rQ[rQi + 1], rQ[rQi + 2], rQ[rQi + 3]];
                    rQi += 4;
                }
                if (this._FBU.subencoding & 0x04) {  // Foreground
                    this._FBU.foreground = [rQ[rQi], rQ[rQi + 1], rQ[rQi + 2], rQ[rQi + 3]];
                    rQi += 4;
                }

                this._display.startTile(x, y, w, h, this._FBU.background);
                if (this._FBU.subencoding & 0x08) {  // AnySubrects
                    subrects = rQ[rQi];
                    rQi++;

                    for (let s = 0; s < subrects; s++) {
                        let color;
                        if (this._FBU.subencoding & 0x10) {  // SubrectsColoured
                            color = [rQ[rQi], rQ[rQi + 1], rQ[rQi + 2], rQ[rQi + 3]];
                            rQi += 4;
                        } else {
                            color = this._FBU.foreground;
                        }
                        const xy = rQ[rQi];
                        rQi++;
                        const sx = (xy >> 4);
                        const sy = (xy & 0x0f);

                        const wh = rQ[rQi];
                        rQi++;
                        const sw = (wh >> 4) + 1;
                        const sh = (wh & 0x0f) + 1;

                        this._display.subTile(sx, sy, sw, sh, color);
                    }
                }
                this._display.finishTile();
            }
            this._sock.set_rQi(rQi);
            this._FBU.lastsubencoding = this._FBU.subencoding;
            this._FBU.bytes = 0;
            this._FBU.tiles--;
        }

        if (this._FBU.tiles === 0) {
            this._FBU.rects--;
        }

        return true;
    },

    TIGHT(isTightPNG) {
        this._FBU.bytes = 1;  // compression-control byte
        if (this._sock.rQwait("TIGHT compression-control", this._FBU.bytes)) { return false; }

        let resetStreams = 0;
        let streamId = -1;
        const decompress = (data, expected) => {
            for (let i = 0; i < 4; i++) {
                if ((resetStreams >> i) & 1) {
                    this._FBU.zlibs[i].reset();
                    Log.Info("Reset zlib stream " + i);
                }
            }

            //const uncompressed = this._FBU.zlibs[streamId].uncompress(data, 0);
            const uncompressed = this._FBU.zlibs[streamId].inflate(data, true, expected);
            /*if (uncompressed.status !== 0) {
                Log.Error("Invalid data in zlib stream");
            }*/

            //return uncompressed.data;
            return uncompressed;
        };

        const indexedToRGBX2Color = (data, palette, width, height) => {
            // Convert indexed (palette based) image data to RGB
            // TODO: reduce number of calculations inside loop
            const dest = this._destBuff;
            const w = Math.floor((width + 7) / 8);
            const w1 = Math.floor(width / 8);

            /*for (let y = 0; y < height; y++) {
                let b, x, dp, sp;
                const yoffset = y * width;
                const ybitoffset = y * w;
                let xoffset, targetbyte;
                for (x = 0; x < w1; x++) {
                    xoffset = yoffset + x * 8;
                    targetbyte = data[ybitoffset + x];
                    for (b = 7; b >= 0; b--) {
                        dp = (xoffset + 7 - b) * 3;
                        sp = (targetbyte >> b & 1) * 3;
                        dest[dp] = palette[sp];
                        dest[dp + 1] = palette[sp + 1];
                        dest[dp + 2] = palette[sp + 2];
                    }
                }

                xoffset = yoffset + x * 8;
                targetbyte = data[ybitoffset + x];
                for (b = 7; b >= 8 - width % 8; b--) {
                    dp = (xoffset + 7 - b) * 3;
                    sp = (targetbyte >> b & 1) * 3;
                    dest[dp] = palette[sp];
                    dest[dp + 1] = palette[sp + 1];
                    dest[dp + 2] = palette[sp + 2];
                }
            }*/

            for (let y = 0; y < height; y++) {
                let dp, sp, x;
                for (x = 0; x < w1; x++) {
                    for (let b = 7; b >= 0; b--) {
                        dp = (y * width + x * 8 + 7 - b) * 4;
                        sp = (data[y * w + x] >> b & 1) * 3;
                        dest[dp] = palette[sp];
                        dest[dp + 1] = palette[sp + 1];
                        dest[dp + 2] = palette[sp + 2];
                        dest[dp + 3] = 255;
                    }
                }

                for (let b = 7; b >= 8 - width % 8; b--) {
                    dp = (y * width + x * 8 + 7 - b) * 4;
                    sp = (data[y * w + x] >> b & 1) * 3;
                    dest[dp] = palette[sp];
                    dest[dp + 1] = palette[sp + 1];
                    dest[dp + 2] = palette[sp + 2];
                    dest[dp + 3] = 255;
                }
            }

            return dest;
        };

        const indexedToRGBX = (data, palette, width, height) => {
            // Convert indexed (palette based) image data to RGB
            const dest = this._destBuff;
            const total = width * height * 4;
            for (let i = 0, j = 0; i < total; i += 4, j++) {
                const sp = data[j] * 3;
                dest[i] = palette[sp];
                dest[i + 1] = palette[sp + 1];
                dest[i + 2] = palette[sp + 2];
                dest[i + 3] = 255;
            }

            return dest;
        };

        const rQi = this._sock.get_rQi();
        const rQ = this._sock.rQwhole();
        let cmode, data;
        let cl_header, cl_data;

        const handlePalette = () => {
            const numColors = rQ[rQi + 2] + 1;
            const paletteSize = numColors * 3;
            this._FBU.bytes += paletteSize;
            if (this._sock.rQwait("TIGHT palette " + cmode, this._FBU.bytes)) { return false; }

            const bpp = (numColors <= 2) ? 1 : 8;
            const rowSize = Math.floor((this._FBU.width * bpp + 7) / 8);
            let raw = false;
            if (rowSize * this._FBU.height < 12) {
                raw = true;
                cl_header = 0;
                cl_data = rowSize * this._FBU.height;
                //clength = [0, rowSize * this._FBU.height];
            } else {
                // begin inline getTightCLength (returning two-item arrays is bad for performance with GC)
                const cl_offset = rQi + 3 + paletteSize;
                cl_header = 1;
                cl_data = 0;
                cl_data += rQ[cl_offset] & 0x7f;
                if (rQ[cl_offset] & 0x80) {
                    cl_header++;
                    cl_data += (rQ[cl_offset + 1] & 0x7f) << 7;
                    if (rQ[cl_offset + 1] & 0x80) {
                        cl_header++;
                        cl_data += rQ[cl_offset + 2] << 14;
                    }
                }
                // end inline getTightCLength
            }

            this._FBU.bytes += cl_header + cl_data;
            if (this._sock.rQwait("TIGHT " + cmode, this._FBU.bytes)) { return false; }

            // Shift ctl, filter id, num colors, palette entries, and clength off
            this._sock.rQskipBytes(3);
            //const palette = this._sock.rQshiftBytes(paletteSize);
            this._sock.rQshiftTo(this._paletteBuff, paletteSize);
            this._sock.rQskipBytes(cl_header);

            if (raw) {
                data = this._sock.rQshiftBytes(cl_data);
            } else {
                data = decompress(this._sock.rQshiftBytes(cl_data), rowSize * this._FBU.height);
            }

            // Convert indexed (palette based) image data to RGB
            let rgbx;
            if (numColors == 2) {
                rgbx = indexedToRGBX2Color(data, this._paletteBuff, this._FBU.width, this._FBU.height);
            } else {
                rgbx = indexedToRGBX(data, this._paletteBuff, this._FBU.width, this._FBU.height);
            }

            this._display.blitRgbxImage(this._FBU.x, this._FBU.y, this._FBU.width, this._FBU.height, rgbx, 0, false);


            return true;
        };

        const handleCopy = () => {
            let raw = false;
            const uncompressedSize = this._FBU.width * this._FBU.height * 3;
            if (uncompressedSize < 12) {
                raw = true;
                cl_header = 0;
                cl_data = uncompressedSize;
            } else {
                // begin inline getTightCLength (returning two-item arrays is for peformance with GC)
                const cl_offset = rQi + 1;
                cl_header = 1;
                cl_data = 0;
                cl_data += rQ[cl_offset] & 0x7f;
                if (rQ[cl_offset] & 0x80) {
                    cl_header++;
                    cl_data += (rQ[cl_offset + 1] & 0x7f) << 7;
                    if (rQ[cl_offset + 1] & 0x80) {
                        cl_header++;
                        cl_data += rQ[cl_offset + 2] << 14;
                    }
                }
                // end inline getTightCLength
            }
            this._FBU.bytes = 1 + cl_header + cl_data;
            if (this._sock.rQwait("TIGHT " + cmode, this._FBU.bytes)) { return false; }

            // Shift ctl, clength off
            this._sock.rQshiftBytes(1 + cl_header);

            if (raw) {
                data = this._sock.rQshiftBytes(cl_data);
            } else {
                data = decompress(this._sock.rQshiftBytes(cl_data), uncompressedSize);
            }

            this._display.blitRgbImage(this._FBU.x, this._FBU.y, this._FBU.width, this._FBU.height, data, 0, false);

            return true;
        };

        let ctl = this._sock.rQpeek8();

        // Keep tight reset bits
        resetStreams = ctl & 0xF;

        // Figure out filter
        ctl = ctl >> 4;
        streamId = ctl & 0x3;

        if (ctl === 0x08)       cmode = "fill";
        else if (ctl === 0x09)  cmode = "jpeg";
        else if (ctl === 0x0A)  cmode = "png";
        else if (ctl & 0x04)    cmode = "filter";
        else if (ctl < 0x04)    cmode = "copy";
        else {
            return this._fail("Illegal tight compression received (ctl: " +
                               ctl + ")");
        }

        if (isTightPNG && (ctl < 0x08)) {
            return this._fail("BasicCompression received in TightPNG rect");
        }
        if (!isTightPNG && (ctl === 0x0A)) {
            return this._fail("PNG received in standard Tight rect");
        }

        switch (cmode) {
            // fill use depth because TPIXELs drop the padding byte
            case "fill":  // TPIXEL
                this._FBU.bytes += 3;
                break;
            case "jpeg":  // max clength
                this._FBU.bytes += 3;
                break;
            case "png":  // max clength
                this._FBU.bytes += 3;
                break;
            case "filter":  // filter id + num colors if palette
                this._FBU.bytes += 2;
                break;
            case "copy":
                break;
        }

        if (this._sock.rQwait("TIGHT " + cmode, this._FBU.bytes)) { return false; }

        // Determine FBU.bytes
        let cl_offset, filterId;
        switch (cmode) {
            case "fill":
                // skip ctl byte
                this._display.fillRect(this._FBU.x, this._FBU.y, this._FBU.width, this._FBU.height, [rQ[rQi + 3], rQ[rQi + 2], rQ[rQi + 1]], false);
                this._sock.rQskipBytes(4);
                break;
            case "png":
            case "jpeg":
                // begin inline getTightCLength (returning two-item arrays is for peformance with GC)
                cl_offset = rQi + 1;
                cl_header = 1;
                cl_data = 0;
                cl_data += rQ[cl_offset] & 0x7f;
                if (rQ[cl_offset] & 0x80) {
                    cl_header++;
                    cl_data += (rQ[cl_offset + 1] & 0x7f) << 7;
                    if (rQ[cl_offset + 1] & 0x80) {
                        cl_header++;
                        cl_data += rQ[cl_offset + 2] << 14;
                    }
                }
                // end inline getTightCLength
                this._FBU.bytes = 1 + cl_header + cl_data;  // ctl + clength size + jpeg-data
                if (this._sock.rQwait("TIGHT " + cmode, this._FBU.bytes)) { return false; }

                // We have everything, render it
                this._sock.rQskipBytes(1 + cl_header);  // shift off clt + compact length
                data = this._sock.rQshiftBytes(cl_data);
                this._display.imageRect(this._FBU.x, this._FBU.y, "image/" + cmode, data);
                break;
            case "filter":
                filterId = rQ[rQi + 1];
                if (filterId === 1) {
                    if (!handlePalette()) { return false; }
                } else {
                    // Filter 0, Copy could be valid here, but servers don't send it as an explicit filter
                    // Filter 2, Gradient is valid but not use if jpeg is enabled
                    this._fail("Unsupported tight subencoding received " +
                               "(filter: " + filterId + ")");
                }
                break;
            case "copy":
                if (!handleCopy()) { return false; }
                break;
        }


        this._FBU.bytes = 0;
        this._FBU.rects--;

        return true;
    },

    last_rect() {
        this._FBU.rects = 0;
        return true;
    },

    ExtendedDesktopSize() {
        this._FBU.bytes = 1;
        if (this._sock.rQwait("ExtendedDesktopSize", this._FBU.bytes)) { return false; }

        const firstUpdate = !this._supportsSetDesktopSize;
        this._supportsSetDesktopSize = true;

        // Normally we only apply the current resize mode after a
        // window resize event. However there is no such trigger on the
        // initial connect. And we don't know if the server supports
        // resizing until we've gotten here.
        if (firstUpdate) {
            this._requestRemoteResize();
        }

        const number_of_screens = this._sock.rQpeek8();

        this._FBU.bytes = 4 + (number_of_screens * 16);
        if (this._sock.rQwait("ExtendedDesktopSize", this._FBU.bytes)) { return false; }

        this._sock.rQskipBytes(1);  // number-of-screens
        this._sock.rQskipBytes(3);  // padding

        for (let i = 0; i < number_of_screens; i += 1) {
            // Save the id and flags of the first screen
            if (i === 0) {
                this._screen_id = this._sock.rQshiftBytes(4);    // id
                this._sock.rQskipBytes(2);                       // x-position
                this._sock.rQskipBytes(2);                       // y-position
                this._sock.rQskipBytes(2);                       // width
                this._sock.rQskipBytes(2);                       // height
                this._screen_flags = this._sock.rQshiftBytes(4); // flags
            } else {
                this._sock.rQskipBytes(16);
            }
        }

        /*
         * The x-position indicates the reason for the change:
         *
         *  0 - server resized on its own
         *  1 - this client requested the resize
         *  2 - another client requested the resize
         */

        // We need to handle errors when we requested the resize.
        if (this._FBU.x === 1 && this._FBU.y !== 0) {
            let msg = "";
            // The y-position indicates the status code from the server
            switch (this._FBU.y) {
                case 1:
                    msg = "Resize is administratively prohibited";
                    break;
                case 2:
                    msg = "Out of resources";
                    break;
                case 3:
                    msg = "Invalid screen layout";
                    break;
                default:
                    msg = "Unknown reason";
                    break;
            }
            Log.Warn("Server did not accept the resize request: "
                     + msg);
        } else {
            this._resize(this._FBU.width, this._FBU.height);
        }

        this._FBU.bytes = 0;
        this._FBU.rects -= 1;
        return true;
    },

    DesktopSize() {
        this._resize(this._FBU.width, this._FBU.height);
        this._FBU.bytes = 0;
        this._FBU.rects -= 1;
        return true;
    },

    Cursor() {
        Log.Debug(">> set_cursor");
        const x = this._FBU.x;  // hotspot-x
        const y = this._FBU.y;  // hotspot-y
        const w = this._FBU.width;
        const h = this._FBU.height;

        const pixelslength = w * h * 4;
        const masklength = Math.floor((w + 7) / 8) * h;

        this._FBU.bytes = pixelslength + masklength;
        if (this._sock.rQwait("cursor encoding", this._FBU.bytes)) { return false; }

        this._cursor.change(this._sock.rQshiftBytes(pixelslength),
                            this._sock.rQshiftBytes(masklength),
                            x, y, w, h);

        this._FBU.bytes = 0;
        this._FBU.rects--;

        Log.Debug("<< set_cursor");
        return true;
    },

    QEMUExtendedKeyEvent() {
        this._FBU.rects--;

        // Old Safari doesn't support creating keyboard events
        try {
            const keyboardEvent = document.createEvent("keyboardEvent");
            if (keyboardEvent.code !== undefined) {
                this._qemuExtKeyEventSupported = true;
            }
        } catch (err) {
            // Do nothing
        }
>>>>>>> 0997b319
    }
};<|MERGE_RESOLUTION|>--- conflicted
+++ resolved
@@ -142,7 +142,6 @@
         this._canvas.tabIndex = -1;
         this._screen.appendChild(this._canvas);
 
-<<<<<<< HEAD
         // Cursor
         this._cursor = new Cursor();
 
@@ -164,23 +163,6 @@
         this._decoders[encodings.encodingHextile] = new HextileDecoder();
         this._decoders[encodings.encodingTight] = new TightDecoder();
         this._decoders[encodings.encodingTightPNG] = new TightPNGDecoder();
-=======
-        this._cursor = new Cursor();
-
-        // populate encHandlers with bound versions
-        this._encHandlers[encodings.encodingRaw] = RFB.encodingHandlers.RAW.bind(this);
-        this._encHandlers[encodings.encodingCopyRect] = RFB.encodingHandlers.COPYRECT.bind(this);
-        this._encHandlers[encodings.encodingRRE] = RFB.encodingHandlers.RRE.bind(this);
-        this._encHandlers[encodings.encodingHextile] = RFB.encodingHandlers.HEXTILE.bind(this);
-        this._encHandlers[encodings.encodingTight] = RFB.encodingHandlers.TIGHT.bind(this, false);
-        this._encHandlers[encodings.encodingTightPNG] = RFB.encodingHandlers.TIGHT.bind(this, true);
-
-        this._encHandlers[encodings.pseudoEncodingDesktopSize] = RFB.encodingHandlers.DesktopSize.bind(this);
-        this._encHandlers[encodings.pseudoEncodingLastRect] = RFB.encodingHandlers.last_rect.bind(this);
-        this._encHandlers[encodings.pseudoEncodingCursor] = RFB.encodingHandlers.Cursor.bind(this);
-        this._encHandlers[encodings.pseudoEncodingQEMUExtendedKeyEvent] = RFB.encodingHandlers.QEMUExtendedKeyEvent.bind(this);
-        this._encHandlers[encodings.pseudoEncodingExtendedDesktopSize] = RFB.encodingHandlers.ExtendedDesktopSize.bind(this);
->>>>>>> 0997b319
 
         // NB: nothing that needs explicit teardown should be done
         // before this point, since this can throw an exception
@@ -1616,18 +1598,18 @@
             let msg = "";
             // The y-position indicates the status code from the server
             switch (this._FBU.y) {
-            case 1:
-                msg = "Resize is administratively prohibited";
-                break;
-            case 2:
-                msg = "Out of resources";
-                break;
-            case 3:
-                msg = "Invalid screen layout";
-                break;
-            default:
-                msg = "Unknown reason";
-                break;
+                case 1:
+                    msg = "Resize is administratively prohibited";
+                    break;
+                case 2:
+                    msg = "Out of resources";
+                    break;
+                case 3:
+                    msg = "Invalid screen layout";
+                    break;
+                default:
+                    msg = "Unknown reason";
+                    break;
             }
             Log.Warn("Server did not accept the resize request: "
                      + msg);
@@ -2046,7 +2028,6 @@
     }
 };
 
-<<<<<<< HEAD
 RFB.cursors = {
     none: {
         rgbaPixels: new Uint8Array(),
@@ -2055,645 +2036,14 @@
     },
 
     dot: {
+        /* eslint-disable indent */
         rgbaPixels: new Uint8Array([
             255, 255, 255, 255,   0,   0,   0, 255, 255, 255, 255, 255,
               0,   0,   0, 255,   0,   0,   0,   0,   0,   0,  0,  255,
             255, 255, 255, 255,   0,   0,   0, 255, 255, 255, 255, 255,
         ]),
+        /* eslint-enable indent */
         w: 3, h: 3,
         hotx: 1, hoty: 1,
-=======
-
-RFB.encodingHandlers = {
-    RAW() {
-        if (this._FBU.lines === 0) {
-            this._FBU.lines = this._FBU.height;
-        }
-
-        const pixelSize = this._fb_depth == 8 ? 1 : 4;
-        this._FBU.bytes = this._FBU.width * pixelSize;  // at least a line
-        if (this._sock.rQwait("RAW", this._FBU.bytes)) { return false; }
-        const cur_y = this._FBU.y + (this._FBU.height - this._FBU.lines);
-        const curr_height = Math.min(this._FBU.lines,
-                                     Math.floor(this._sock.rQlen() / (this._FBU.width * pixelSize)));
-        let data = this._sock.get_rQ();
-        let index = this._sock.get_rQi();
-        if (this._fb_depth == 8) {
-            const pixels = this._FBU.width * curr_height;
-            const newdata = new Uint8Array(pixels * 4);
-            for (let i = 0; i < pixels; i++) {
-                newdata[i * 4 + 0] = ((data[index + i] >> 0) & 0x3) * 255 / 3;
-                newdata[i * 4 + 1] = ((data[index + i] >> 2) & 0x3) * 255 / 3;
-                newdata[i * 4 + 2] = ((data[index + i] >> 4) & 0x3) * 255 / 3;
-                newdata[i * 4 + 4] = 0;
-            }
-            data = newdata;
-            index = 0;
-        }
-        this._display.blitImage(this._FBU.x, cur_y, this._FBU.width,
-                                curr_height, data, index);
-        this._sock.rQskipBytes(this._FBU.width * curr_height * pixelSize);
-        this._FBU.lines -= curr_height;
-
-        if (this._FBU.lines > 0) {
-            this._FBU.bytes = this._FBU.width * pixelSize;  // At least another line
-        } else {
-            this._FBU.rects--;
-            this._FBU.bytes = 0;
-        }
-
-        return true;
-    },
-
-    COPYRECT() {
-        this._FBU.bytes = 4;
-        if (this._sock.rQwait("COPYRECT", 4)) { return false; }
-        this._display.copyImage(this._sock.rQshift16(), this._sock.rQshift16(),
-                                this._FBU.x, this._FBU.y, this._FBU.width,
-                                this._FBU.height);
-
-        this._FBU.rects--;
-        this._FBU.bytes = 0;
-        return true;
-    },
-
-    RRE() {
-        let color;
-        if (this._FBU.subrects === 0) {
-            this._FBU.bytes = 4 + 4;
-            if (this._sock.rQwait("RRE", 4 + 4)) { return false; }
-            this._FBU.subrects = this._sock.rQshift32();
-            color = this._sock.rQshiftBytes(4);  // Background
-            this._display.fillRect(this._FBU.x, this._FBU.y, this._FBU.width, this._FBU.height, color);
-        }
-
-        while (this._FBU.subrects > 0 && this._sock.rQlen() >= (4 + 8)) {
-            color = this._sock.rQshiftBytes(4);
-            const x = this._sock.rQshift16();
-            const y = this._sock.rQshift16();
-            const width = this._sock.rQshift16();
-            const height = this._sock.rQshift16();
-            this._display.fillRect(this._FBU.x + x, this._FBU.y + y, width, height, color);
-            this._FBU.subrects--;
-        }
-
-        if (this._FBU.subrects > 0) {
-            const chunk = Math.min(this._rre_chunk_sz, this._FBU.subrects);
-            this._FBU.bytes = (4 + 8) * chunk;
-        } else {
-            this._FBU.rects--;
-            this._FBU.bytes = 0;
-        }
-
-        return true;
-    },
-
-    HEXTILE() {
-        const rQ = this._sock.get_rQ();
-        let rQi = this._sock.get_rQi();
-
-        if (this._FBU.tiles === 0) {
-            this._FBU.tiles_x = Math.ceil(this._FBU.width / 16);
-            this._FBU.tiles_y = Math.ceil(this._FBU.height / 16);
-            this._FBU.total_tiles = this._FBU.tiles_x * this._FBU.tiles_y;
-            this._FBU.tiles = this._FBU.total_tiles;
-        }
-
-        while (this._FBU.tiles > 0) {
-            this._FBU.bytes = 1;
-            if (this._sock.rQwait("HEXTILE subencoding", this._FBU.bytes)) { return false; }
-            const subencoding = rQ[rQi];  // Peek
-            if (subencoding > 30) {  // Raw
-                this._fail("Illegal hextile subencoding (subencoding: " +
-                           subencoding + ")");
-                return false;
-            }
-
-            let subrects = 0;
-            const curr_tile = this._FBU.total_tiles - this._FBU.tiles;
-            const tile_x = curr_tile % this._FBU.tiles_x;
-            const tile_y = Math.floor(curr_tile / this._FBU.tiles_x);
-            const x = this._FBU.x + tile_x * 16;
-            const y = this._FBU.y + tile_y * 16;
-            const w = Math.min(16, (this._FBU.x + this._FBU.width) - x);
-            const h = Math.min(16, (this._FBU.y + this._FBU.height) - y);
-
-            // Figure out how much we are expecting
-            if (subencoding & 0x01) {  // Raw
-                this._FBU.bytes += w * h * 4;
-            } else {
-                if (subencoding & 0x02) {  // Background
-                    this._FBU.bytes += 4;
-                }
-                if (subencoding & 0x04) {  // Foreground
-                    this._FBU.bytes += 4;
-                }
-                if (subencoding & 0x08) {  // AnySubrects
-                    this._FBU.bytes++;  // Since we aren't shifting it off
-                    if (this._sock.rQwait("hextile subrects header", this._FBU.bytes)) { return false; }
-                    subrects = rQ[rQi + this._FBU.bytes - 1];  // Peek
-                    if (subencoding & 0x10) {  // SubrectsColoured
-                        this._FBU.bytes += subrects * (4 + 2);
-                    } else {
-                        this._FBU.bytes += subrects * 2;
-                    }
-                }
-            }
-
-            if (this._sock.rQwait("hextile", this._FBU.bytes)) { return false; }
-
-            // We know the encoding and have a whole tile
-            this._FBU.subencoding = rQ[rQi];
-            rQi++;
-            if (this._FBU.subencoding === 0) {
-                if (this._FBU.lastsubencoding & 0x01) {
-                    // Weird: ignore blanks are RAW
-                    Log.Debug("     Ignoring blank after RAW");
-                } else {
-                    this._display.fillRect(x, y, w, h, this._FBU.background);
-                }
-            } else if (this._FBU.subencoding & 0x01) {  // Raw
-                this._display.blitImage(x, y, w, h, rQ, rQi);
-                rQi += this._FBU.bytes - 1;
-            } else {
-                if (this._FBU.subencoding & 0x02) {  // Background
-                    this._FBU.background = [rQ[rQi], rQ[rQi + 1], rQ[rQi + 2], rQ[rQi + 3]];
-                    rQi += 4;
-                }
-                if (this._FBU.subencoding & 0x04) {  // Foreground
-                    this._FBU.foreground = [rQ[rQi], rQ[rQi + 1], rQ[rQi + 2], rQ[rQi + 3]];
-                    rQi += 4;
-                }
-
-                this._display.startTile(x, y, w, h, this._FBU.background);
-                if (this._FBU.subencoding & 0x08) {  // AnySubrects
-                    subrects = rQ[rQi];
-                    rQi++;
-
-                    for (let s = 0; s < subrects; s++) {
-                        let color;
-                        if (this._FBU.subencoding & 0x10) {  // SubrectsColoured
-                            color = [rQ[rQi], rQ[rQi + 1], rQ[rQi + 2], rQ[rQi + 3]];
-                            rQi += 4;
-                        } else {
-                            color = this._FBU.foreground;
-                        }
-                        const xy = rQ[rQi];
-                        rQi++;
-                        const sx = (xy >> 4);
-                        const sy = (xy & 0x0f);
-
-                        const wh = rQ[rQi];
-                        rQi++;
-                        const sw = (wh >> 4) + 1;
-                        const sh = (wh & 0x0f) + 1;
-
-                        this._display.subTile(sx, sy, sw, sh, color);
-                    }
-                }
-                this._display.finishTile();
-            }
-            this._sock.set_rQi(rQi);
-            this._FBU.lastsubencoding = this._FBU.subencoding;
-            this._FBU.bytes = 0;
-            this._FBU.tiles--;
-        }
-
-        if (this._FBU.tiles === 0) {
-            this._FBU.rects--;
-        }
-
-        return true;
-    },
-
-    TIGHT(isTightPNG) {
-        this._FBU.bytes = 1;  // compression-control byte
-        if (this._sock.rQwait("TIGHT compression-control", this._FBU.bytes)) { return false; }
-
-        let resetStreams = 0;
-        let streamId = -1;
-        const decompress = (data, expected) => {
-            for (let i = 0; i < 4; i++) {
-                if ((resetStreams >> i) & 1) {
-                    this._FBU.zlibs[i].reset();
-                    Log.Info("Reset zlib stream " + i);
-                }
-            }
-
-            //const uncompressed = this._FBU.zlibs[streamId].uncompress(data, 0);
-            const uncompressed = this._FBU.zlibs[streamId].inflate(data, true, expected);
-            /*if (uncompressed.status !== 0) {
-                Log.Error("Invalid data in zlib stream");
-            }*/
-
-            //return uncompressed.data;
-            return uncompressed;
-        };
-
-        const indexedToRGBX2Color = (data, palette, width, height) => {
-            // Convert indexed (palette based) image data to RGB
-            // TODO: reduce number of calculations inside loop
-            const dest = this._destBuff;
-            const w = Math.floor((width + 7) / 8);
-            const w1 = Math.floor(width / 8);
-
-            /*for (let y = 0; y < height; y++) {
-                let b, x, dp, sp;
-                const yoffset = y * width;
-                const ybitoffset = y * w;
-                let xoffset, targetbyte;
-                for (x = 0; x < w1; x++) {
-                    xoffset = yoffset + x * 8;
-                    targetbyte = data[ybitoffset + x];
-                    for (b = 7; b >= 0; b--) {
-                        dp = (xoffset + 7 - b) * 3;
-                        sp = (targetbyte >> b & 1) * 3;
-                        dest[dp] = palette[sp];
-                        dest[dp + 1] = palette[sp + 1];
-                        dest[dp + 2] = palette[sp + 2];
-                    }
-                }
-
-                xoffset = yoffset + x * 8;
-                targetbyte = data[ybitoffset + x];
-                for (b = 7; b >= 8 - width % 8; b--) {
-                    dp = (xoffset + 7 - b) * 3;
-                    sp = (targetbyte >> b & 1) * 3;
-                    dest[dp] = palette[sp];
-                    dest[dp + 1] = palette[sp + 1];
-                    dest[dp + 2] = palette[sp + 2];
-                }
-            }*/
-
-            for (let y = 0; y < height; y++) {
-                let dp, sp, x;
-                for (x = 0; x < w1; x++) {
-                    for (let b = 7; b >= 0; b--) {
-                        dp = (y * width + x * 8 + 7 - b) * 4;
-                        sp = (data[y * w + x] >> b & 1) * 3;
-                        dest[dp] = palette[sp];
-                        dest[dp + 1] = palette[sp + 1];
-                        dest[dp + 2] = palette[sp + 2];
-                        dest[dp + 3] = 255;
-                    }
-                }
-
-                for (let b = 7; b >= 8 - width % 8; b--) {
-                    dp = (y * width + x * 8 + 7 - b) * 4;
-                    sp = (data[y * w + x] >> b & 1) * 3;
-                    dest[dp] = palette[sp];
-                    dest[dp + 1] = palette[sp + 1];
-                    dest[dp + 2] = palette[sp + 2];
-                    dest[dp + 3] = 255;
-                }
-            }
-
-            return dest;
-        };
-
-        const indexedToRGBX = (data, palette, width, height) => {
-            // Convert indexed (palette based) image data to RGB
-            const dest = this._destBuff;
-            const total = width * height * 4;
-            for (let i = 0, j = 0; i < total; i += 4, j++) {
-                const sp = data[j] * 3;
-                dest[i] = palette[sp];
-                dest[i + 1] = palette[sp + 1];
-                dest[i + 2] = palette[sp + 2];
-                dest[i + 3] = 255;
-            }
-
-            return dest;
-        };
-
-        const rQi = this._sock.get_rQi();
-        const rQ = this._sock.rQwhole();
-        let cmode, data;
-        let cl_header, cl_data;
-
-        const handlePalette = () => {
-            const numColors = rQ[rQi + 2] + 1;
-            const paletteSize = numColors * 3;
-            this._FBU.bytes += paletteSize;
-            if (this._sock.rQwait("TIGHT palette " + cmode, this._FBU.bytes)) { return false; }
-
-            const bpp = (numColors <= 2) ? 1 : 8;
-            const rowSize = Math.floor((this._FBU.width * bpp + 7) / 8);
-            let raw = false;
-            if (rowSize * this._FBU.height < 12) {
-                raw = true;
-                cl_header = 0;
-                cl_data = rowSize * this._FBU.height;
-                //clength = [0, rowSize * this._FBU.height];
-            } else {
-                // begin inline getTightCLength (returning two-item arrays is bad for performance with GC)
-                const cl_offset = rQi + 3 + paletteSize;
-                cl_header = 1;
-                cl_data = 0;
-                cl_data += rQ[cl_offset] & 0x7f;
-                if (rQ[cl_offset] & 0x80) {
-                    cl_header++;
-                    cl_data += (rQ[cl_offset + 1] & 0x7f) << 7;
-                    if (rQ[cl_offset + 1] & 0x80) {
-                        cl_header++;
-                        cl_data += rQ[cl_offset + 2] << 14;
-                    }
-                }
-                // end inline getTightCLength
-            }
-
-            this._FBU.bytes += cl_header + cl_data;
-            if (this._sock.rQwait("TIGHT " + cmode, this._FBU.bytes)) { return false; }
-
-            // Shift ctl, filter id, num colors, palette entries, and clength off
-            this._sock.rQskipBytes(3);
-            //const palette = this._sock.rQshiftBytes(paletteSize);
-            this._sock.rQshiftTo(this._paletteBuff, paletteSize);
-            this._sock.rQskipBytes(cl_header);
-
-            if (raw) {
-                data = this._sock.rQshiftBytes(cl_data);
-            } else {
-                data = decompress(this._sock.rQshiftBytes(cl_data), rowSize * this._FBU.height);
-            }
-
-            // Convert indexed (palette based) image data to RGB
-            let rgbx;
-            if (numColors == 2) {
-                rgbx = indexedToRGBX2Color(data, this._paletteBuff, this._FBU.width, this._FBU.height);
-            } else {
-                rgbx = indexedToRGBX(data, this._paletteBuff, this._FBU.width, this._FBU.height);
-            }
-
-            this._display.blitRgbxImage(this._FBU.x, this._FBU.y, this._FBU.width, this._FBU.height, rgbx, 0, false);
-
-
-            return true;
-        };
-
-        const handleCopy = () => {
-            let raw = false;
-            const uncompressedSize = this._FBU.width * this._FBU.height * 3;
-            if (uncompressedSize < 12) {
-                raw = true;
-                cl_header = 0;
-                cl_data = uncompressedSize;
-            } else {
-                // begin inline getTightCLength (returning two-item arrays is for peformance with GC)
-                const cl_offset = rQi + 1;
-                cl_header = 1;
-                cl_data = 0;
-                cl_data += rQ[cl_offset] & 0x7f;
-                if (rQ[cl_offset] & 0x80) {
-                    cl_header++;
-                    cl_data += (rQ[cl_offset + 1] & 0x7f) << 7;
-                    if (rQ[cl_offset + 1] & 0x80) {
-                        cl_header++;
-                        cl_data += rQ[cl_offset + 2] << 14;
-                    }
-                }
-                // end inline getTightCLength
-            }
-            this._FBU.bytes = 1 + cl_header + cl_data;
-            if (this._sock.rQwait("TIGHT " + cmode, this._FBU.bytes)) { return false; }
-
-            // Shift ctl, clength off
-            this._sock.rQshiftBytes(1 + cl_header);
-
-            if (raw) {
-                data = this._sock.rQshiftBytes(cl_data);
-            } else {
-                data = decompress(this._sock.rQshiftBytes(cl_data), uncompressedSize);
-            }
-
-            this._display.blitRgbImage(this._FBU.x, this._FBU.y, this._FBU.width, this._FBU.height, data, 0, false);
-
-            return true;
-        };
-
-        let ctl = this._sock.rQpeek8();
-
-        // Keep tight reset bits
-        resetStreams = ctl & 0xF;
-
-        // Figure out filter
-        ctl = ctl >> 4;
-        streamId = ctl & 0x3;
-
-        if (ctl === 0x08)       cmode = "fill";
-        else if (ctl === 0x09)  cmode = "jpeg";
-        else if (ctl === 0x0A)  cmode = "png";
-        else if (ctl & 0x04)    cmode = "filter";
-        else if (ctl < 0x04)    cmode = "copy";
-        else {
-            return this._fail("Illegal tight compression received (ctl: " +
-                               ctl + ")");
-        }
-
-        if (isTightPNG && (ctl < 0x08)) {
-            return this._fail("BasicCompression received in TightPNG rect");
-        }
-        if (!isTightPNG && (ctl === 0x0A)) {
-            return this._fail("PNG received in standard Tight rect");
-        }
-
-        switch (cmode) {
-            // fill use depth because TPIXELs drop the padding byte
-            case "fill":  // TPIXEL
-                this._FBU.bytes += 3;
-                break;
-            case "jpeg":  // max clength
-                this._FBU.bytes += 3;
-                break;
-            case "png":  // max clength
-                this._FBU.bytes += 3;
-                break;
-            case "filter":  // filter id + num colors if palette
-                this._FBU.bytes += 2;
-                break;
-            case "copy":
-                break;
-        }
-
-        if (this._sock.rQwait("TIGHT " + cmode, this._FBU.bytes)) { return false; }
-
-        // Determine FBU.bytes
-        let cl_offset, filterId;
-        switch (cmode) {
-            case "fill":
-                // skip ctl byte
-                this._display.fillRect(this._FBU.x, this._FBU.y, this._FBU.width, this._FBU.height, [rQ[rQi + 3], rQ[rQi + 2], rQ[rQi + 1]], false);
-                this._sock.rQskipBytes(4);
-                break;
-            case "png":
-            case "jpeg":
-                // begin inline getTightCLength (returning two-item arrays is for peformance with GC)
-                cl_offset = rQi + 1;
-                cl_header = 1;
-                cl_data = 0;
-                cl_data += rQ[cl_offset] & 0x7f;
-                if (rQ[cl_offset] & 0x80) {
-                    cl_header++;
-                    cl_data += (rQ[cl_offset + 1] & 0x7f) << 7;
-                    if (rQ[cl_offset + 1] & 0x80) {
-                        cl_header++;
-                        cl_data += rQ[cl_offset + 2] << 14;
-                    }
-                }
-                // end inline getTightCLength
-                this._FBU.bytes = 1 + cl_header + cl_data;  // ctl + clength size + jpeg-data
-                if (this._sock.rQwait("TIGHT " + cmode, this._FBU.bytes)) { return false; }
-
-                // We have everything, render it
-                this._sock.rQskipBytes(1 + cl_header);  // shift off clt + compact length
-                data = this._sock.rQshiftBytes(cl_data);
-                this._display.imageRect(this._FBU.x, this._FBU.y, "image/" + cmode, data);
-                break;
-            case "filter":
-                filterId = rQ[rQi + 1];
-                if (filterId === 1) {
-                    if (!handlePalette()) { return false; }
-                } else {
-                    // Filter 0, Copy could be valid here, but servers don't send it as an explicit filter
-                    // Filter 2, Gradient is valid but not use if jpeg is enabled
-                    this._fail("Unsupported tight subencoding received " +
-                               "(filter: " + filterId + ")");
-                }
-                break;
-            case "copy":
-                if (!handleCopy()) { return false; }
-                break;
-        }
-
-
-        this._FBU.bytes = 0;
-        this._FBU.rects--;
-
-        return true;
-    },
-
-    last_rect() {
-        this._FBU.rects = 0;
-        return true;
-    },
-
-    ExtendedDesktopSize() {
-        this._FBU.bytes = 1;
-        if (this._sock.rQwait("ExtendedDesktopSize", this._FBU.bytes)) { return false; }
-
-        const firstUpdate = !this._supportsSetDesktopSize;
-        this._supportsSetDesktopSize = true;
-
-        // Normally we only apply the current resize mode after a
-        // window resize event. However there is no such trigger on the
-        // initial connect. And we don't know if the server supports
-        // resizing until we've gotten here.
-        if (firstUpdate) {
-            this._requestRemoteResize();
-        }
-
-        const number_of_screens = this._sock.rQpeek8();
-
-        this._FBU.bytes = 4 + (number_of_screens * 16);
-        if (this._sock.rQwait("ExtendedDesktopSize", this._FBU.bytes)) { return false; }
-
-        this._sock.rQskipBytes(1);  // number-of-screens
-        this._sock.rQskipBytes(3);  // padding
-
-        for (let i = 0; i < number_of_screens; i += 1) {
-            // Save the id and flags of the first screen
-            if (i === 0) {
-                this._screen_id = this._sock.rQshiftBytes(4);    // id
-                this._sock.rQskipBytes(2);                       // x-position
-                this._sock.rQskipBytes(2);                       // y-position
-                this._sock.rQskipBytes(2);                       // width
-                this._sock.rQskipBytes(2);                       // height
-                this._screen_flags = this._sock.rQshiftBytes(4); // flags
-            } else {
-                this._sock.rQskipBytes(16);
-            }
-        }
-
-        /*
-         * The x-position indicates the reason for the change:
-         *
-         *  0 - server resized on its own
-         *  1 - this client requested the resize
-         *  2 - another client requested the resize
-         */
-
-        // We need to handle errors when we requested the resize.
-        if (this._FBU.x === 1 && this._FBU.y !== 0) {
-            let msg = "";
-            // The y-position indicates the status code from the server
-            switch (this._FBU.y) {
-                case 1:
-                    msg = "Resize is administratively prohibited";
-                    break;
-                case 2:
-                    msg = "Out of resources";
-                    break;
-                case 3:
-                    msg = "Invalid screen layout";
-                    break;
-                default:
-                    msg = "Unknown reason";
-                    break;
-            }
-            Log.Warn("Server did not accept the resize request: "
-                     + msg);
-        } else {
-            this._resize(this._FBU.width, this._FBU.height);
-        }
-
-        this._FBU.bytes = 0;
-        this._FBU.rects -= 1;
-        return true;
-    },
-
-    DesktopSize() {
-        this._resize(this._FBU.width, this._FBU.height);
-        this._FBU.bytes = 0;
-        this._FBU.rects -= 1;
-        return true;
-    },
-
-    Cursor() {
-        Log.Debug(">> set_cursor");
-        const x = this._FBU.x;  // hotspot-x
-        const y = this._FBU.y;  // hotspot-y
-        const w = this._FBU.width;
-        const h = this._FBU.height;
-
-        const pixelslength = w * h * 4;
-        const masklength = Math.floor((w + 7) / 8) * h;
-
-        this._FBU.bytes = pixelslength + masklength;
-        if (this._sock.rQwait("cursor encoding", this._FBU.bytes)) { return false; }
-
-        this._cursor.change(this._sock.rQshiftBytes(pixelslength),
-                            this._sock.rQshiftBytes(masklength),
-                            x, y, w, h);
-
-        this._FBU.bytes = 0;
-        this._FBU.rects--;
-
-        Log.Debug("<< set_cursor");
-        return true;
-    },
-
-    QEMUExtendedKeyEvent() {
-        this._FBU.rects--;
-
-        // Old Safari doesn't support creating keyboard events
-        try {
-            const keyboardEvent = document.createEvent("keyboardEvent");
-            if (keyboardEvent.code !== undefined) {
-                this._qemuExtKeyEventSupported = true;
-            }
-        } catch (err) {
-            // Do nothing
-        }
->>>>>>> 0997b319
     }
 };