// NB: this should *not* be included as a module until we have
// native support in the browsers, so that our error handler
// can catch script-loading errors.


(function(){
    "use strict";

    // Fallback for all uncought errors
    function handleError (event, err) {
        try {
            const msg = document.getElementById('noVNC_fallback_errormsg');

            // Only show the initial error
            if (msg.hasChildNodes()) {
                return false;
            }

            var div = document.createElement("div");
            div.classList.add('noVNC_message');
            div.appendChild(document.createTextNode(event.message));
            msg.appendChild(div);

            if (event.filename) {
                div = document.createElement("div");
                div.className = 'noVNC_location';
                var text = event.filename;
                if (event.lineno !== undefined) {
                    text += ":" + event.lineno;
                    if (event.colno !== undefined) {
                        text += ":" + event.colno;
                    }
                }
                div.appendChild(document.createTextNode(text));
                msg.appendChild(div);
            }

<<<<<<< HEAD
            if (err &&
                (err.stack !== undefined)) {
=======
            if (err && (err.stack !== undefined)) {
>>>>>>> 5a3e9d3d
                div = document.createElement("div");
                div.className = 'noVNC_stack';
                div.appendChild(document.createTextNode(err.stack));
                msg.appendChild(div);
            }

            document.getElementById('noVNC_fallback_error')
                .classList.add("noVNC_open");
        } catch (exc) {
            document.write("noVNC encountered an error.");
        }
        // Don't return true since this would prevent the error
        // from being printed to the browser console.
        return false;
    }
    window.addEventListener('error', function (evt) { handleError(evt, evt.error); });
    window.addEventListener('unhandledrejection', function (evt) { handleError(evt.reason, evt.reason); });
})();<|MERGE_RESOLUTION|>--- conflicted
+++ resolved
@@ -35,12 +35,7 @@
                 msg.appendChild(div);
             }
 
-<<<<<<< HEAD
-            if (err &&
-                (err.stack !== undefined)) {
-=======
             if (err && (err.stack !== undefined)) {
->>>>>>> 5a3e9d3d
                 div = document.createElement("div");
                 div.className = 'noVNC_stack';
                 div.appendChild(document.createTextNode(err.stack));
